/-
Copyright (c) 2018 Kenny Lau. All rights reserved.
Released under Apache 2.0 license as described in the file LICENSE.
Authors: Kenny Lau, Yury Kudryashov
-/
import data.matrix.basic
import linear_algebra.tensor_product
import algebra.commute
import data.equiv.ring

/-!
# Algebra over Commutative Semiring (under category)

In this file we define algebra over commutative (semi)rings, algebra homomorphisms `alg_hom`,
algebra equivalences `alg_equiv`, and `subalgebra`s. We also define usual operations on `alg_hom`s
(`id`, `comp`) and subalgebras (`map`, `comap`).

## Notations

* `A →ₐ[R] B` : `R`-algebra homomorphism from `A` to `B`.
* `A ≃ₐ[R] B` : `R`-algebra equivalence from `A` to `B`.
-/
noncomputable theory

universes u v w u₁ v₁

open_locale tensor_product

section prio
-- We set this priority to 0 later in this file
set_option default_priority 200 -- see Note [default priority]
/-- The category of R-algebras where R is a commutative
ring is the under category R ↓ CRing. In the categorical
setting we have a forgetful functor R-Alg ⥤ R-Mod.
However here it extends module in order to preserve
definitional equality in certain cases. -/
@[nolint has_inhabited_instance]
class algebra (R : Type u) (A : Type v) [comm_semiring R] [semiring A]
  extends has_scalar R A, R →+* A :=
(commutes' : ∀ r x, to_fun r * x = x * to_fun r)
(smul_def' : ∀ r x, r • x = to_fun r * x)
end prio

/-- Embedding `R →+* A` given by `algebra` structure. -/
def algebra_map (R : Type u) (A : Type v) [comm_semiring R] [semiring A] [algebra R A] : R →+* A :=
algebra.to_ring_hom

/-- Creating an algebra from a morphism to the center of a semiring. -/
def ring_hom.to_algebra' {R S} [comm_semiring R] [semiring S] (i : R →+* S)
  (h : ∀ c x, i c * x = x * i c) :
  algebra R S :=
{ smul := λ c x, i c * x,
  commutes' := h,
  smul_def' := λ c x, rfl,
  .. i}

/-- Creating an algebra from a morphism to a commutative semiring. -/
def ring_hom.to_algebra {R S} [comm_semiring R] [comm_semiring S] (i : R →+* S) :
  algebra R S :=
i.to_algebra' $ λ _, mul_comm _

namespace algebra

variables {R : Type u} {S : Type v} {A : Type w}

/-- Let `R` be a commutative semiring, let `A` be a semiring with a `semimodule R` structure.
If `(r • 1) * x = x * (r • 1) = r • x` for all `r : R` and `x : A`, then `A` is an `algebra`
over `R`. -/
def of_semimodule' [comm_semiring R] [semiring A] [semimodule R A]
  (h₁ : ∀ (r : R) (x : A), (r • 1) * x = r • x)
  (h₂ : ∀ (r : R) (x : A), x * (r • 1) = r • x) : algebra R A :=
{ to_fun := λ r, r • 1,
  map_one' := one_smul _ _,
  map_mul' := λ r₁ r₂, by rw [h₁, mul_smul],
  map_zero' := zero_smul _ _,
  map_add' := λ r₁ r₂, add_smul r₁ r₂ 1,
  commutes' := λ r x, by simp only [h₁, h₂],
  smul_def' := λ r x, by simp only [h₁] }

/-- Let `R` be a commutative semiring, let `A` be a semiring with a `semimodule R` structure.
If `(r • x) * y = x * (r • y) = r • (x * y)` for all `r : R` and `x y : A`, then `A`
is an `algebra` over `R`. -/
def of_semimodule [comm_semiring R] [semiring A] [semimodule R A]
  (h₁ : ∀ (r : R) (x y : A), (r • x) * y = r • (x * y))
  (h₂ : ∀ (r : R) (x y : A), x * (r • y) = r • (x * y)) : algebra R A :=
of_semimodule' (λ r x, by rw [h₁, one_mul]) (λ r x, by rw [h₂, mul_one])

section semiring

variables [comm_semiring R] [comm_semiring S] [semiring A] [algebra R A]

lemma smul_def'' (r : R) (x : A) : r • x = algebra_map R A r * x :=
algebra.smul_def' r x

@[priority 200] -- see Note [lower instance priority]
instance to_semimodule : semimodule R A :=
{ one_smul := by simp [smul_def''],
  mul_smul := by simp [smul_def'', mul_assoc],
  smul_add := by simp [smul_def'', mul_add],
  smul_zero := by simp [smul_def''],
  add_smul := by simp [smul_def'', add_mul],
  zero_smul := by simp [smul_def''] }

-- from now on, we don't want to use the following instance anymore
attribute [instance, priority 0] algebra.to_has_scalar

lemma smul_def (r : R) (x : A) : r • x = algebra_map R A r * x :=
algebra.smul_def' r x

theorem commutes (r : R) (x : A) : algebra_map R A r * x = x * algebra_map R A r :=
algebra.commutes' r x

theorem left_comm (r : R) (x y : A) : x * (algebra_map R A r * y) = algebra_map R A r * (x * y) :=
by rw [← mul_assoc, ← commutes, mul_assoc]

@[simp] lemma mul_smul_comm (s : R) (x y : A) :
  x * (s • y) = s • (x * y) :=
by rw [smul_def, smul_def, left_comm]

@[simp] lemma smul_mul_assoc (r : R) (x y : A) :
  (r • x) * y = r • (x * y) :=
by rw [smul_def, smul_def, mul_assoc]

end semiring

-- TODO (semimodule linear maps): once we have them, port next section to semirings

section ring

variables [comm_ring R] [ring A] [algebra R A]

@[priority 200] -- see Note [lower instance priority]
instance to_module : module R A := { .. algebra.to_semimodule }

/-- Creating an algebra from a subring. This is the dual of ring extension. -/
instance of_subring (S : set R) [is_subring S] : algebra S R :=
ring_hom.to_algebra ⟨coe, rfl, λ _ _, rfl, rfl, λ _ _, rfl⟩

variables (R A)
/-- The multiplication in an algebra is a bilinear map. -/
def lmul : A →ₗ A →ₗ A :=
linear_map.mk₂ R (*)
  (λ x y z, add_mul x y z)
  (λ c x y, by rw [smul_def, smul_def, mul_assoc _ x y])
  (λ x y z, mul_add x y z)
  (λ c x y, by rw [smul_def, smul_def, left_comm])

/-- The multiplication on the left in an algebra is a linear map. -/
def lmul_left (r : A) : A →ₗ A :=
lmul R A r

/-- The multiplication on the right in an algebra is a linear map. -/
def lmul_right (r : A) : A →ₗ A :=
(lmul R A).flip r

variables {R A}

@[simp] lemma lmul_apply (p q : A) : lmul R A p q = p * q := rfl
@[simp] lemma lmul_left_apply (p q : A) : lmul_left R A p q = p * q := rfl
@[simp] lemma lmul_right_apply (p q : A) : lmul_right R A p q = q * p := rfl

end ring

end algebra

instance module.endomorphism_algebra (R : Type u) (M : Type v)
  [comm_ring R] [add_comm_group M] [module R M] : algebra R (M →ₗ[R] M) :=
{ to_fun    := λ r, r • linear_map.id,
  map_one' := one_smul _ _,
  map_zero' := zero_smul _ _,
  map_add' := λ r₁ r₂, add_smul _ _ _,
  map_mul' := λ r₁ r₂, by { ext x, simp [mul_smul] },
  commutes' := by { intros, ext, simp },
  smul_def' := by { intros, ext, simp } }

instance matrix_algebra (n : Type u) (R : Type v)
  [fintype n] [decidable_eq n] [comm_semiring R] : algebra R (matrix n n R) :=
{ to_fun    := λ r, r • 1,
  map_one'  := one_smul _ _,
  map_mul'  := λ r₁ r₂, by { ext, simp [mul_assoc] },
  map_zero' :=  zero_smul _ _,
  map_add'  := λ _ _, add_smul _ _ _,
  commutes' := by { intros, simp },
  smul_def' := by { intros, simp } }

set_option old_structure_cmd true
/-- Defining the homomorphism in the category R-Alg. -/
@[nolint has_inhabited_instance]
structure alg_hom (R : Type u) (A : Type v) (B : Type w)
  [comm_semiring R] [semiring A] [semiring B] [algebra R A] [algebra R B] extends ring_hom A B :=
(commutes' : ∀ r : R, to_fun (algebra_map R A r) = algebra_map R B r)

run_cmd tactic.add_doc_string `alg_hom.to_ring_hom "Reinterpret an `alg_hom` as a `ring_hom`"

infixr ` →ₐ `:25 := alg_hom _
notation A ` →ₐ[`:25 R `] ` B := alg_hom R A B

namespace alg_hom

variables {R : Type u} {A : Type v} {B : Type w} {C : Type u₁} {D : Type v₁}

section semiring

variables [comm_semiring R] [semiring A] [semiring B] [semiring C] [semiring D]
variables [algebra R A] [algebra R B] [algebra R C] [algebra R D]

instance : has_coe_to_fun (A →ₐ[R] B) := ⟨_, λ f, f.to_fun⟩

instance coe_ring_hom : has_coe (A →ₐ[R] B) (A →+* B) := ⟨alg_hom.to_ring_hom⟩

instance coe_monoid_hom : has_coe (A →ₐ[R] B) (A →* B) := ⟨λ f, ↑(f : A →+* B)⟩

instance coe_add_monoid_hom : has_coe (A →ₐ[R] B) (A →+ B) := ⟨λ f, ↑(f : A →+* B)⟩

@[simp, norm_cast] lemma coe_mk {f : A → B} (h₁ h₂ h₃ h₄ h₅) :
  ⇑(⟨f, h₁, h₂, h₃, h₄, h₅⟩ : A →ₐ[R] B) = f := rfl

@[simp, norm_cast] lemma coe_to_ring_hom (f : A →ₐ[R] B) : ⇑(f : A →+* B) = f := rfl

@[norm_cast] lemma coe_to_monoid_hom (f : A →ₐ[R] B) : ⇑(f : A →* B) = f := rfl

@[norm_cast] lemma coe_to_add_monoid_hom (f : A →ₐ[R] B) : ⇑(f : A →+ B) = f := rfl

@[simp, norm_cast] lemma coe_to_add_monoid_hom (f : A →ₐ[R] B) : ⇑(f : A →+ B) = f := rfl

variables (φ : A →ₐ[R] B)

theorem coe_fn_inj ⦃φ₁ φ₂ : A →ₐ[R] B⦄ (H : ⇑φ₁ = φ₂) : φ₁ = φ₂ :=
by { cases φ₁, cases φ₂, congr, exact H }

theorem coe_ring_hom_inj : function.injective (coe : (A →ₐ[R] B) → (A →+* B)) :=
λ φ₁ φ₂ H, coe_fn_inj $ show ((φ₁ : (A →+* B)) : A → B) = ((φ₂ : (A →+* B)) : A → B),
  from congr_arg _ H

theorem coe_monoid_hom_inj : function.injective (coe : (A →ₐ[R] B)  → (A →* B)) :=
<<<<<<< HEAD
function.injective_comp ring_hom.coe_monoid_hom_inj coe_ring_hom_inj

theorem coe_add_monoid_hom_inj : function.injective (coe : (A →ₐ[R] B)  → (A →+ B)) :=
function.injective_comp ring_hom.coe_add_monoid_hom_inj coe_ring_hom_inj
=======
ring_hom.coe_monoid_hom_inj.comp coe_ring_hom_inj

theorem coe_add_monoid_hom_inj : function.injective (coe : (A →ₐ[R] B)  → (A →+ B)) :=
ring_hom.coe_add_monoid_hom_inj.comp coe_ring_hom_inj
>>>>>>> a540d79b

@[ext]
theorem ext ⦃φ₁ φ₂ : A →ₐ[R] B⦄ (H : ∀ x, φ₁ x = φ₂ x) : φ₁ = φ₂ :=
coe_fn_inj $ funext H

theorem commutes (r : R) : φ (algebra_map R A r) = algebra_map R B r := φ.commutes' r

theorem comp_algebra_map : φ.to_ring_hom.comp (algebra_map R A) = algebra_map R B :=
ring_hom.ext $ φ.commutes

@[simp] lemma map_add (r s : A) : φ (r + s) = φ r + φ s :=
φ.to_ring_hom.map_add r s

@[simp] lemma map_zero : φ 0 = 0 :=
φ.to_ring_hom.map_zero

@[simp] lemma map_mul (x y) : φ (x * y) = φ x * φ y :=
φ.to_ring_hom.map_mul x y

@[simp] lemma map_one : φ 1 = 1 :=
φ.to_ring_hom.map_one

@[simp] lemma map_smul (r : R) (x : A) : φ (r • x) = r • φ x :=
by simp only [algebra.smul_def, map_mul, commutes]

@[simp] lemma map_pow (x : A) (n : ℕ) : φ (x ^ n) = (φ x) ^ n :=
φ.to_ring_hom.map_pow x n

lemma map_sum {ι : Type*} (f : ι → A) (s : finset ι) :
  φ (s.sum f) = s.sum (λx, φ (f x)) :=
φ.to_ring_hom.map_sum f s

section

variables (R A)
/-- Identity map as an `alg_hom`. -/
protected def id : A →ₐ[R] A :=
{ commutes' := λ _, rfl,
  ..ring_hom.id A  }

end

@[simp] lemma id_apply (p : A) : alg_hom.id R A p = p := rfl

/-- Composition of algebra homeomorphisms. -/
def comp (φ₁ : B →ₐ[R] C) (φ₂ : A →ₐ[R] B) : A →ₐ[R] C :=
{ commutes' := λ r : R, by rw [← φ₁.commutes, ← φ₂.commutes]; refl,
  .. φ₁.to_ring_hom.comp ↑φ₂ }

@[simp] lemma comp_apply (φ₁ : B →ₐ[R] C) (φ₂ : A →ₐ[R] B) (p : A) :
  φ₁.comp φ₂ p = φ₁ (φ₂ p) := rfl

@[simp] theorem comp_id : φ.comp (alg_hom.id R A) = φ :=
ext $ λ x, rfl

@[simp] theorem id_comp : (alg_hom.id R B).comp φ = φ :=
ext $ λ x, rfl

theorem comp_assoc (φ₁ : C →ₐ[R] D) (φ₂ : B →ₐ[R] C) (φ₃ : A →ₐ[R] B) :
  (φ₁.comp φ₂).comp φ₃ = φ₁.comp (φ₂.comp φ₃) :=
ext $ λ x, rfl

end semiring

section comm_semiring

variables [comm_semiring R] [comm_semiring A] [comm_semiring B]
variables [algebra R A] [algebra R B]

variables (φ : A →ₐ[R] B)

lemma map_prod {ι : Type*} (f : ι → A) (s : finset ι) :
  φ (s.prod f) = s.prod (λx, φ (f x)) :=
φ.to_ring_hom.map_prod f s

end comm_semiring

variables [comm_ring R] [ring A] [ring B] [ring C]
variables [algebra R A] [algebra R B] [algebra R C] (φ : A →ₐ[R] B)

@[simp] lemma map_neg (x) : φ (-x) = -φ x :=
φ.to_ring_hom.map_neg x

@[simp] lemma map_sub (x y) : φ (x - y) = φ x - φ y :=
φ.to_ring_hom.map_sub x y

/-- R-Alg ⥤ R-Mod -/
def to_linear_map : A →ₗ B :=
{ to_fun := φ,
  add := φ.map_add,
  smul := φ.map_smul }

@[simp] lemma to_linear_map_apply (p : A) : φ.to_linear_map p = φ p := rfl

theorem to_linear_map_inj {φ₁ φ₂ : A →ₐ[R] B} (H : φ₁.to_linear_map = φ₂.to_linear_map) : φ₁ = φ₂ :=
ext $ λ x, show φ₁.to_linear_map x = φ₂.to_linear_map x, by rw H

@[simp] lemma comp_to_linear_map (f : A →ₐ[R] B) (g : B →ₐ[R] C) :
  (g.comp f).to_linear_map = g.to_linear_map.comp f.to_linear_map := rfl

end alg_hom

set_option old_structure_cmd true
/-- An equivalence of algebras is an equivalence of rings commuting with the actions of scalars. -/
structure alg_equiv (R : Type u) (A : Type v) (B : Type w)
  [comm_semiring R] [semiring A] [semiring B] [algebra R A] [algebra R B]
  extends A ≃ B, A ≃* B, A ≃+ B, A ≃+* B :=
(commutes' : ∀ r : R, to_fun (algebra_map R A r) = algebra_map R B r)

attribute [nolint doc_blame] alg_equiv.to_ring_equiv
attribute [nolint doc_blame] alg_equiv.to_equiv
attribute [nolint doc_blame] alg_equiv.to_add_equiv
attribute [nolint doc_blame] alg_equiv.to_mul_equiv

notation A ` ≃ₐ[`:50 R `] ` A' := alg_equiv R A A'

namespace alg_equiv

variables {R : Type u} {A₁ : Type v} {A₂ : Type w} {A₃ : Type u₁}
variables [comm_semiring R] [semiring A₁] [semiring A₂] [semiring A₃]
variables [algebra R A₁] [algebra R A₂] [algebra R A₃]

instance : has_coe_to_fun (A₁ ≃ₐ[R] A₂) := ⟨_, alg_equiv.to_fun⟩

instance has_coe_to_ring_equiv : has_coe (A₁ ≃ₐ[R] A₂) (A₁ ≃+* A₂) := ⟨alg_equiv.to_ring_equiv⟩

@[simp, norm_cast] lemma coe_ring_equiv (e : A₁ ≃ₐ[R] A₂) : ((e : A₁ ≃+* A₂) : A₁ → A₂) = e := rfl

@[simp] lemma map_add (e : A₁ ≃ₐ[R] A₂) : ∀ x y, e (x + y) = e x + e y := e.to_add_equiv.map_add

@[simp] lemma map_zero (e : A₁ ≃ₐ[R] A₂) : e 0 = 0 := e.to_add_equiv.map_zero

@[simp] lemma map_mul (e : A₁ ≃ₐ[R] A₂) : ∀ x y, e (x * y) = (e x) * (e y) := e.to_mul_equiv.map_mul

@[simp] lemma map_one (e : A₁ ≃ₐ[R] A₂) : e 1 = 1 := e.to_mul_equiv.map_one

@[simp] lemma commutes (e : A₁ ≃ₐ[R] A₂) : ∀ (r : R), e (algebra_map R A₁ r) = algebra_map R A₂ r :=
  e.commutes'

@[simp] lemma map_neg {A₁ : Type v} {A₂ : Type w}
  [ring A₁] [ring A₂] [algebra R A₁] [algebra R A₂] (e : A₁ ≃ₐ[R] A₂) :
  ∀ x, e (-x) = -(e x) := e.to_add_equiv.map_neg

@[simp] lemma map_sub {A₁ : Type v} {A₂ : Type w}
  [ring A₁] [ring A₂] [algebra R A₁] [algebra R A₂] (e : A₁ ≃ₐ[R] A₂) :
  ∀ x y, e (x - y) = e x - e y := e.to_add_equiv.map_sub

instance has_coe_to_alg_hom : has_coe (A₁ ≃ₐ[R] A₂) (A₁ →ₐ[R] A₂) :=
  ⟨λ e, { map_one' := e.map_one, map_zero' := e.map_zero, ..e }⟩

@[simp, norm_cast] lemma coe_to_alg_equiv (e : A₁ ≃ₐ[R] A₂) : ((e : A₁ →ₐ[R] A₂) : A₁ → A₂) = e :=
  rfl

lemma injective (e : A₁ ≃ₐ[R] A₂) : function.injective e := e.to_equiv.injective

lemma surjective (e : A₁ ≃ₐ[R] A₂) : function.surjective e := e.to_equiv.surjective

lemma bijective (e : A₁ ≃ₐ[R] A₂) : function.bijective e := e.to_equiv.bijective

instance : has_one (A₁ ≃ₐ[R] A₁) := ⟨{commutes' := λ r, rfl, ..(1 : A₁ ≃+* A₁)}⟩

instance : inhabited (A₁ ≃ₐ[R] A₁) := ⟨1⟩

/-- Algebra equivalences are reflexive. -/
@[refl]
def refl : A₁ ≃ₐ[R] A₁ := 1

/-- Algebra equivalences are symmetric. -/
@[symm]
def symm (e : A₁ ≃ₐ[R] A₂) : A₂ ≃ₐ[R] A₁ :=
{ commutes' := λ r, by { rw ←e.to_ring_equiv.symm_apply_apply (algebra_map R A₁ r), congr,
                         change _ = e _, rw e.commutes, },
  ..e.to_ring_equiv.symm, }

/-- Algebra equivalences are transitive. -/
@[trans]
def trans (e₁ : A₁ ≃ₐ[R] A₂) (e₂ : A₂ ≃ₐ[R] A₃) : A₁ ≃ₐ[R] A₃ :=
{ commutes' := λ r, show e₂.to_fun (e₁.to_fun _) = _, by rw [e₁.commutes', e₂.commutes'],
  ..(e₁.to_ring_equiv.trans e₂.to_ring_equiv), }

@[simp] lemma apply_symm_apply (e : A₁ ≃ₐ[R] A₂) : ∀ x, e (e.symm x) = x :=
  e.to_equiv.apply_symm_apply

@[simp] lemma symm_apply_apply (e : A₁ ≃ₐ[R] A₂) : ∀ x, e.symm (e x) = x :=
  e.to_equiv.symm_apply_apply

end alg_equiv

namespace algebra

variables (R : Type u) (S : Type v) (A : Type w)
include R S A

/-- `comap R S A` is a type alias for `A`, and has an R-algebra structure defined on it
  when `algebra R S` and `algebra S A`. -/
/- This is done to avoid a type class search with meta-variables `algebra R ?m_1` and
    `algebra ?m_1 A -/
/- The `nolint` attribute is added because it has unused arguments `R` and `S`, but these are necessary for synthesizing the
     appropriate type classes -/
@[nolint unused_arguments]
def comap : Type w := A

instance comap.inhabited [h : inhabited A] : inhabited (comap R S A) := h
instance comap.semiring [h : semiring A] : semiring (comap R S A) := h
instance comap.ring [h : ring A] : ring (comap R S A) := h
instance comap.comm_semiring [h : comm_semiring A] : comm_semiring (comap R S A) := h
instance comap.comm_ring [h : comm_ring A] : comm_ring (comap R S A) := h

instance comap.algebra' [comm_semiring S] [semiring A] [h : algebra S A] :
  algebra S (comap R S A) := h

/-- Identity homomorphism `A →ₐ[S] comap R S A`. -/
def comap.to_comap [comm_semiring S] [semiring A] [algebra S A] :
  A →ₐ[S] comap R S A := alg_hom.id S A
/-- Identity homomorphism `comap R S A →ₐ[S] A`. -/
def comap.of_comap [comm_semiring S] [semiring A] [algebra S A] :
  comap R S A →ₐ[S] A := alg_hom.id S A

variables [comm_semiring R] [comm_semiring S] [semiring A] [algebra R S] [algebra S A]

/-- `R ⟶ S` induces `S-Alg ⥤ R-Alg` -/
instance comap.algebra : algebra R (comap R S A) :=
{ smul := λ r x, (algebra_map R S r • x : A),
  commutes' := λ r x, algebra.commutes _ _,
  smul_def' := λ _ _, algebra.smul_def _ _,
  .. (algebra_map S A).comp (algebra_map R S) }

/-- Embedding of `S` into `comap R S A`. -/
def to_comap : S →ₐ[R] comap R S A :=
{ commutes' := λ r, rfl,
  .. algebra_map S A }

theorem to_comap_apply (x) : to_comap R S A x = algebra_map S A x := rfl

end algebra

namespace alg_hom

variables {R : Type u} {S : Type v} {A : Type w} {B : Type u₁}
variables [comm_semiring R] [comm_semiring S] [semiring A] [semiring B]
variables [algebra R S] [algebra S A] [algebra S B] (φ : A →ₐ[S] B)
include R

/-- R ⟶ S induces S-Alg ⥤ R-Alg -/
def comap : algebra.comap R S A →ₐ[R] algebra.comap R S B :=
{ commutes' := λ r, φ.commutes (algebra_map R S r)
  ..φ }

end alg_hom

namespace rat

instance algebra_rat {α} [division_ring α] [char_zero α] : algebra ℚ α :=
(rat.cast_hom α).to_algebra' $
λ r x, (commute.cast_int_left x r.1).div_left (commute.cast_nat_left x r.2)

end rat

/-- A subalgebra is a subring that includes the range of `algebra_map`. -/
structure subalgebra (R : Type u) (A : Type v)
  [comm_ring R] [ring A] [algebra R A] : Type v :=
(carrier : set A) [subring : is_subring carrier]
(range_le' : set.range (algebra_map R A) ≤ carrier)

namespace subalgebra

variables {R : Type u} {A : Type v}
variables [comm_ring R] [ring A] [algebra R A]
include R

instance : has_coe (subalgebra R A) (set A) :=
⟨λ S, S.carrier⟩

lemma range_le (S : subalgebra R A) : set.range (algebra_map R A) ≤ S := S.range_le'

instance : has_mem A (subalgebra R A) :=
⟨λ x S, x ∈ (S : set A)⟩

variables {A}
theorem mem_coe {x : A} {s : subalgebra R A} : x ∈ (s : set A) ↔ x ∈ s :=
iff.rfl

@[ext] theorem ext {S T : subalgebra R A}
  (h : ∀ x : A, x ∈ S ↔ x ∈ T) : S = T :=
by cases S; cases T; congr; ext x; exact h x

theorem ext_iff {S T : subalgebra R A} : S = T ↔ ∀ x : A, x ∈ S ↔ x ∈ T :=
⟨λ h x, by rw h, ext⟩

variables (S : subalgebra R A)

instance : is_subring (S : set A) := S.subring
instance : ring S := @@subtype.ring _ S.is_subring
instance : inhabited S := ⟨0⟩
instance (R : Type u) (A : Type v) [comm_ring R] [comm_ring A]
  [algebra R A] (S : subalgebra R A) : comm_ring S := @@subtype.comm_ring _ S.is_subring

instance algebra : algebra R S :=
{ smul := λ (c:R) x, ⟨c • x.1,
    by rw algebra.smul_def; exact @@is_submonoid.mul_mem _ S.2.2 (S.3 ⟨c, rfl⟩) x.2⟩,
  commutes' := λ c x, subtype.eq $ algebra.commutes _ _,
  smul_def' := λ c x, subtype.eq $ algebra.smul_def _ _,
  .. (algebra_map R A).cod_restrict S $ λ x, S.range_le ⟨x, rfl⟩ }

instance to_algebra (R : Type u) (A : Type v) [comm_ring R] [comm_ring A]
  [algebra R A] (S : subalgebra R A) : algebra S A :=
algebra.of_subring _

/-- Embedding of a subalgebra into the algebra. -/
def val : S →ₐ[R] A :=
by refine_struct { to_fun := subtype.val }; intros; refl

/-- Convert a `subalgebra` to `submodule` -/
def to_submodule : submodule R A :=
{ carrier := S,
  zero := (0:S).2,
  add := λ x y hx hy, (⟨x, hx⟩ + ⟨y, hy⟩ : S).2,
  smul := λ c x hx, (algebra.smul_def c x).symm ▸
    (⟨algebra_map R A c, S.range_le ⟨c, rfl⟩⟩ * ⟨x, hx⟩:S).2 }

instance coe_to_submodule : has_coe (subalgebra R A) (submodule R A) :=
⟨to_submodule⟩

instance to_submodule.is_subring : is_subring ((S : submodule R A) : set A) := S.2

instance : partial_order (subalgebra R A) :=
{ le := λ S T, (S : set A) ≤ (T : set A),
  le_refl := λ _, le_refl _,
  le_trans := λ _ _ _, le_trans,
  le_antisymm := λ S T hst hts, ext $ λ x, ⟨@hst x, @hts x⟩ }

/-- Reinterpret an `S`-subalgebra as an `R`-subalgebra in `comap R S A`. -/
def comap {R : Type u} {S : Type v} {A : Type w}
  [comm_ring R] [comm_ring S] [ring A] [algebra R S] [algebra S A]
  (iSB : subalgebra S A) : subalgebra R (algebra.comap R S A) :=
{ carrier := (iSB : set A),
  subring := iSB.is_subring,
  range_le' := λ a ⟨r, hr⟩, hr ▸ iSB.range_le ⟨_, rfl⟩ }

/-- If `S` is an `R`-subalgebra of `A` and `T` is an `S`-subalgebra of `A`,
then `T` is an `R`-subalgebra of `A`. -/
def under {R : Type u} {A : Type v} [comm_ring R] [comm_ring A]
  {i : algebra R A} (S : subalgebra R A)
  (T : subalgebra S A) : subalgebra R A :=
{ carrier := T,
  range_le' := (λ a ⟨r, hr⟩, hr ▸ T.range_le ⟨⟨algebra_map R A r, S.range_le ⟨r, rfl⟩⟩, rfl⟩) }

lemma mul_mem (A' : subalgebra R A) (x y : A) :
  x ∈ A' → y ∈ A' → x * y ∈ A' := @is_submonoid.mul_mem A _ A' _ x y

end subalgebra

namespace alg_hom

variables {R : Type u} {A : Type v} {B : Type w}
variables [comm_ring R] [ring A] [ring B] [algebra R A] [algebra R B]
variables (φ : A →ₐ[R] B)

/-- Range of an `alg_hom` as a subalgebra. -/
protected def range (φ : A →ₐ[R] B) : subalgebra R B :=
begin
  haveI : is_subring (set.range φ) := show is_subring (set.range φ.to_ring_hom), by apply_instance,
  exact ⟨set.range φ, λ y ⟨r, hr⟩, ⟨algebra_map R A r, hr ▸ φ.commutes r⟩⟩
end

end alg_hom

namespace algebra

variables (R : Type u) (A : Type v)

variables [comm_semiring R] [semiring A] [algebra R A]

instance id : algebra R R := (ring_hom.id R).to_algebra

namespace id

@[simp] lemma map_eq_self (x : R) : algebra_map R R x = x := rfl

@[simp] lemma smul_eq_mul (x y : R) : x • y = x * y := rfl

end id

/-- `algebra_map` as an `alg_hom`. -/
def of_id : R →ₐ[R] A :=
{ commutes' := λ _, rfl, .. algebra_map R A }
variables {R}

theorem of_id_apply (r) : of_id R A r = algebra_map R A r := rfl

end algebra

namespace algebra

variables (R : Type u) {A : Type v} [comm_ring R] [ring A] [algebra R A]

/-- The minimal subalgebra that includes `s`. -/
def adjoin (s : set A) : subalgebra R A :=
{ carrier := ring.closure (set.range (algebra_map R A) ∪ s),
  range_le' := le_trans (set.subset_union_left _ _) ring.subset_closure }
variables {R}

protected lemma gc : galois_connection (adjoin R : set A → subalgebra R A) coe :=
λ s S, ⟨λ H, le_trans (le_trans (set.subset_union_right _ _) ring.subset_closure) H,
λ H, ring.closure_subset $ set.union_subset S.range_le H⟩

/-- Galois insertion between `adjoin` and `coe`. -/
protected def gi : galois_insertion (adjoin R : set A → subalgebra R A) coe :=
{ choice := λ s hs, adjoin R s,
  gc := algebra.gc,
  le_l_u := λ S, (algebra.gc (S : set A) (adjoin R S)).1 $ le_refl _,
  choice_eq := λ _ _, rfl }

instance : complete_lattice (subalgebra R A) :=
galois_insertion.lift_complete_lattice algebra.gi

instance : inhabited (subalgebra R A) := ⟨⊥⟩

theorem mem_bot {x : A} : x ∈ (⊥ : subalgebra R A) ↔ x ∈ set.range (algebra_map R A) :=
suffices (⊥ : subalgebra R A) = (of_id R A).range, by rw this; refl,
le_antisymm bot_le $ subalgebra.range_le _

theorem mem_top {x : A} : x ∈ (⊤ : subalgebra R A) :=
ring.mem_closure $ or.inr trivial

theorem eq_top_iff {S : subalgebra R A} :
  S = ⊤ ↔ ∀ x : A, x ∈ S :=
⟨λ h x, by rw h; exact mem_top, λ h, by ext x; exact ⟨λ _, mem_top, λ _, h x⟩⟩

/-- `alg_hom` to `⊤ : subalgebra R A`. -/
def to_top : A →ₐ[R] (⊤ : subalgebra R A) :=
by refine_struct { to_fun := λ x, (⟨x, mem_top⟩ : (⊤ : subalgebra R A)) }; intros; refl

end algebra

section int

variables (R : Type*) [ring R]

/-- Reinterpret a `ring_hom` as a `ℤ`-algebra homomorphism. -/
def alg_hom_int
  {R : Type u} [comm_ring R] [algebra ℤ R]
  {S : Type v} [comm_ring S] [algebra ℤ S]
  (f : R →+* S) : R →ₐ[ℤ] S :=
{ commutes' := λ i, show f _ = _, by simp, .. f }

/-- CRing ⥤ ℤ-Alg -/
instance algebra_int : algebra ℤ R :=
{ commutes' := λ x y, commute.cast_int_left _ _,
  smul_def' := λ _ _, gsmul_eq_mul _ _,
  .. int.cast_ring_hom R }

variables {R}
/-- A subring is a `ℤ`-subalgebra. -/
def subalgebra_of_subring (S : set R) [is_subring S] : subalgebra ℤ R :=
{ carrier := S,
  range_le' := by { rintros _ ⟨i, rfl⟩, rw [ring_hom.eq_int_cast, ← gsmul_one],
    exact is_add_subgroup.gsmul_mem is_submonoid.one_mem } }

@[simp] lemma mem_subalgebra_of_subring {x : R} {S : set R} [is_subring S] :
  x ∈ subalgebra_of_subring S ↔ x ∈ S :=
iff.rfl

section span_int
open submodule

lemma span_int_eq_add_group_closure (s : set R) :
  ↑(span ℤ s) = add_group.closure s :=
set.subset.antisymm (λ x hx, span_induction hx
  (λ _, add_group.mem_closure)
  is_add_submonoid.zero_mem
  (λ a b ha hb, is_add_submonoid.add_mem ha hb)
  (λ n a ha, by { exact is_add_subgroup.gsmul_mem ha }))
  (add_group.closure_subset subset_span)

@[simp] lemma span_int_eq (s : set R) [is_add_subgroup s] :
  (↑(span ℤ s) : set R) = s :=
by rw [span_int_eq_add_group_closure, add_group.closure_add_subgroup]

end span_int

end int

section restrict_scalars
/- In this section, we describe restriction of scalars: if `S` is an algebra over `R`, then
`S`-modules are also `R`-modules. -/

variables (R : Type*) [comm_ring R] (S : Type*) [ring S] [algebra R S]
(E : Type*) [add_comm_group E] [module S E] {F : Type*} [add_comm_group F] [module S F]

/-- When `E` is a module over a ring `S`, and `S` is an algebra over `R`, then `E` inherits a
module structure over `R`, called `module.restrict S R E`.
Not registered as an instance as `S` can not be inferred. -/
def module.restrict_scalars : module R E :=
{ smul      := λc x, (algebra_map R S c) • x,
  one_smul  := by simp,
  mul_smul  := by simp [mul_smul],
  smul_add  := by simp [smul_add],
  smul_zero := by simp [smul_zero],
  add_smul  := by simp [add_smul],
  zero_smul := by simp [zero_smul] }

variables {S E}

local attribute [instance] module.restrict_scalars

/-- The `R`-linear map induced by an `S`-linear map when `S` is an algebra over `R`. -/
def linear_map.restrict_scalars (f : E →ₗ[S] F) : E →ₗ[R] F :=
{ to_fun := f.to_fun,
  add := λx y, f.map_add x y,
  smul := λc x, f.map_smul (algebra_map R S c) x }

@[simp, norm_cast squash] lemma linear_map.coe_restrict_scalars_eq_coe (f : E →ₗ[S] F) :
  (f.restrict_scalars R : E → F) = f := rfl

end restrict_scalars


/-!
When `V` and `W` are `S`-modules, for some `R`-algebra `S`,
the collection of `S`-linear maps from `V` to `W` forms an `R`-module.
(But not generally an `S`-module, because `S` may be non-commutative.)
-/
section module_of_linear_maps

variables (R : Type*) [comm_ring R] (S : Type*) [ring S] [algebra R S]
  (V : Type*) [add_comm_group V] [module S V]
  (W : Type*) [add_comm_group W] [module S W]

/--
For `r : R`, and `f : V →ₗ[S] W` (where `S` is an `R`-algebra) we define
`(r • f) v = f (r • v)`.
-/
def linear_map_algebra_has_scalar : has_scalar R (V →ₗ[S] W) :=
{ smul := λ r f,
  { to_fun := λ v, f ((algebra_map R S r) • v),
    add := λ x y, by simp [smul_add],
    smul := λ s v, by simp [smul_smul, algebra.commutes], } }

local attribute [instance] linear_map_algebra_has_scalar

/-- The `R`-module structure on `S`-linear maps, for `S` an `R`-algebra. -/
def linear_map_algebra_module : module R (V →ₗ[S] W) :=
{ one_smul := λ f, begin ext v, dsimp [(•)], simp, end,
  mul_smul := λ r r' f,
  begin
    ext v, dsimp [(•)],
    rw [linear_map.map_smul, linear_map.map_smul, linear_map.map_smul, ring_hom.map_mul,
        smul_smul, algebra.commutes],
  end,
  smul_zero := λ r, by { ext v, dsimp [(•)], refl, },
  smul_add := λ r f g, by { ext v, dsimp [(•)], simp [linear_map.map_add], },
  zero_smul := λ f, by { ext v, dsimp [(•)], simp, },
  add_smul := λ r r' f, by { ext v, dsimp [(•)], simp [add_smul], }, }

end module_of_linear_maps<|MERGE_RESOLUTION|>--- conflicted
+++ resolved
@@ -233,17 +233,10 @@
   from congr_arg _ H
 
 theorem coe_monoid_hom_inj : function.injective (coe : (A →ₐ[R] B)  → (A →* B)) :=
-<<<<<<< HEAD
-function.injective_comp ring_hom.coe_monoid_hom_inj coe_ring_hom_inj
-
-theorem coe_add_monoid_hom_inj : function.injective (coe : (A →ₐ[R] B)  → (A →+ B)) :=
-function.injective_comp ring_hom.coe_add_monoid_hom_inj coe_ring_hom_inj
-=======
 ring_hom.coe_monoid_hom_inj.comp coe_ring_hom_inj
 
 theorem coe_add_monoid_hom_inj : function.injective (coe : (A →ₐ[R] B)  → (A →+ B)) :=
 ring_hom.coe_add_monoid_hom_inj.comp coe_ring_hom_inj
->>>>>>> a540d79b
 
 @[ext]
 theorem ext ⦃φ₁ φ₂ : A →ₐ[R] B⦄ (H : ∀ x, φ₁ x = φ₂ x) : φ₁ = φ₂ :=
