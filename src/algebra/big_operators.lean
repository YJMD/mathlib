--- conflicted
+++ resolved
@@ -685,10 +685,7 @@
   ∏ i in range n, (f (i+1) * (f i)⁻¹) = f n * (f 0)⁻¹ :=
 by apply @sum_range_sub (additive M)
 
-<<<<<<< HEAD
-=======
-@[to_additive]
->>>>>>> 838dc66e
+@[to_additive]
 lemma prod_range_div' {M : Type*} [comm_group M] (f : ℕ → M) (n : ℕ) :
   ∏ i in range n, (f i * (f (i+1))⁻¹) = (f 0) * (f n)⁻¹ :=
 by apply @sum_range_sub' (additive M)
