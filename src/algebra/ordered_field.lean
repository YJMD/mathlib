/-
Copyright (c) 2014 Robert Lewis. All rights reserved.
Released under Apache 2.0 license as described in the file LICENSE.
Authors: Robert Lewis, Leonardo de Moura, Mario Carneiro, Floris van Doorn
-/
import algebra.ordered_ring
import algebra.field
/-!
  ### Linear ordered fields
  A linear ordered field is a field equipped with a linear order such that
  * addition respects the order: `a ≤ b → c + a ≤ c + b`;
  * multiplication of positives is positive: `0 < a → 0 < b → 0 < a * b`;
  * `0 < 1`.

  ### Main Definitions
  * `linear_ordered_field`: the class of linear ordered fields.
  * `discrete_linear_ordered_field`: the class of linear ordered fields where the inequality is
    decidable.
-/

set_option default_priority 100 -- see Note [default priority]
set_option old_structure_cmd true

variable {α : Type*}

/-- A linear ordered field is a field with a linear order respecting the operations. -/
@[protect_proj] class linear_ordered_field (α : Type*) extends linear_ordered_comm_ring α, field α

section linear_ordered_field
variables [linear_ordered_field α] {a b c d e : α}

/-!
### Lemmas about pos, nonneg, nonpos, neg
-/

@[simp] lemma inv_pos : 0 < a⁻¹ ↔ 0 < a :=
suffices ∀ a : α, 0 < a → 0 < a⁻¹,
from ⟨λ h, inv_inv' a ▸ this _ h, this a⟩,
assume a ha, flip lt_of_mul_lt_mul_left ha.le $ by simp [ne_of_gt ha, zero_lt_one]

@[simp] lemma inv_nonneg : 0 ≤ a⁻¹ ↔ 0 ≤ a :=
by simp only [le_iff_eq_or_lt, inv_pos, zero_eq_inv]

@[simp] lemma inv_lt_zero : a⁻¹ < 0 ↔ a < 0 :=
by simp only [← not_le, inv_nonneg]

@[simp] lemma inv_nonpos : a⁻¹ ≤ 0 ↔ a ≤ 0 :=
by simp only [← not_lt, inv_pos]

lemma one_div_pos : 0 < 1 / a ↔ 0 < a :=
inv_eq_one_div a ▸ inv_pos

lemma one_div_neg : 1 / a < 0 ↔ a < 0 :=
inv_eq_one_div a ▸ inv_lt_zero

lemma one_div_nonneg : 0 ≤ 1 / a ↔ 0 ≤ a :=
inv_eq_one_div a ▸ inv_nonneg

lemma one_div_nonpos : 1 / a ≤ 0 ↔ a ≤ 0 :=
inv_eq_one_div a ▸ inv_nonpos

lemma div_pos (ha : 0 < a) (hb : 0 < b) : 0 < a / b :=
mul_pos ha (inv_pos.2 hb)

lemma div_pos_of_neg_of_neg (ha : a < 0) (hb : b < 0) : 0 < a / b :=
mul_pos_of_neg_of_neg ha (inv_lt_zero.2 hb)

lemma div_neg_of_neg_of_pos (ha : a < 0) (hb : 0 < b) : a / b < 0 :=
mul_neg_of_neg_of_pos ha (inv_pos.2 hb)

lemma div_neg_of_pos_of_neg (ha : 0 < a) (hb : b < 0) : a / b < 0 :=
mul_neg_of_pos_of_neg ha (inv_lt_zero.2 hb)

lemma div_nonneg (ha : 0 ≤ a) (hb : 0 ≤ b) : 0 ≤ a / b :=
mul_nonneg ha (inv_nonneg.2 hb)

lemma div_nonneg_of_nonpos (ha : a ≤ 0) (hb : b ≤ 0) : 0 ≤ a / b :=
mul_nonneg_of_nonpos_of_nonpos ha (inv_nonpos.2 hb)

lemma div_nonpos_of_nonpos_of_nonneg (ha : a ≤ 0) (hb : 0 ≤ b) : a / b ≤ 0 :=
mul_nonpos_of_nonpos_of_nonneg ha (inv_nonneg.2 hb)

lemma div_nonpos_of_nonneg_of_nonpos (ha : 0 ≤ a) (hb : b ≤ 0) : a / b ≤ 0 :=
mul_nonpos_of_nonneg_of_nonpos ha (inv_nonpos.2 hb)

/-!
### Relating one division with another term.
-/

lemma le_div_iff (hc : 0 < c) : a ≤ b / c ↔ a * c ≤ b :=
⟨λ h, div_mul_cancel b (ne_of_lt hc).symm ▸ mul_le_mul_of_nonneg_right h hc.le,
  λ h, calc
    a   = a * c * (1 / c) : mul_mul_div a (ne_of_lt hc).symm
    ... ≤ b * (1 / c)     : mul_le_mul_of_nonneg_right h (one_div_pos.2 hc).le
    ... = b / c           : (div_eq_mul_one_div b c).symm⟩

lemma le_div_iff' (hc : 0 < c) : a ≤ b / c ↔ c * a ≤ b :=
by rw [mul_comm, le_div_iff hc]

lemma div_le_iff (hb : 0 < b) : a / b ≤ c ↔ a ≤ c * b :=
⟨λ h, calc
  a = a / b * b : by rw (div_mul_cancel _ (ne_of_lt hb).symm)
  ... ≤ c * b     : mul_le_mul_of_nonneg_right h hb.le,
  λ h, calc
  a / b = a * (1 / b)     : div_eq_mul_one_div a b
  ... ≤ (c * b) * (1 / b) : mul_le_mul_of_nonneg_right h (one_div_pos.2 hb).le
  ... = (c * b) / b       : (div_eq_mul_one_div (c * b) b).symm
  ... = c                 : by refine (div_eq_iff (ne_of_gt hb)).mpr rfl⟩

lemma div_le_iff' (hb : 0 < b) : a / b ≤ c ↔ a ≤ b * c :=
by rw [mul_comm, div_le_iff hb]

lemma lt_div_iff (hc : 0 < c) : a < b / c ↔ a * c < b :=
lt_iff_lt_of_le_iff_le $ div_le_iff hc

lemma lt_div_iff' (hc : 0 < c) : a < b / c ↔ c * a < b :=
by rw [mul_comm, lt_div_iff hc]

lemma div_lt_iff (hc : 0 < c) : b / c < a ↔ b < a * c :=
lt_iff_lt_of_le_iff_le (le_div_iff hc)

lemma div_lt_iff' (hc : 0 < c) : b / c < a ↔ b < c * a :=
by rw [mul_comm, div_lt_iff hc]

lemma div_le_iff_of_neg (hc : c < 0) : b / c ≤ a ↔ a * c ≤ b :=
⟨λ h, div_mul_cancel b (ne_of_lt hc) ▸ mul_le_mul_of_nonpos_right h hc.le,
  λ h, calc
    a = a * c * (1 / c) : mul_mul_div a (ne_of_lt hc)
  ... ≥ b * (1 / c)     : mul_le_mul_of_nonpos_right h (one_div_neg.2 hc).le
  ... = b / c           : (div_eq_mul_one_div b c).symm⟩

lemma div_le_iff_of_neg' (hc : c < 0) : b / c ≤ a ↔ c * a ≤ b :=
by rw [mul_comm, div_le_iff_of_neg hc]

lemma le_div_iff_of_neg (hc : c < 0) : a ≤ b / c ↔ b ≤ a * c :=
by rw [← neg_neg c, mul_neg_eq_neg_mul_symm, div_neg, le_neg,
    div_le_iff (neg_pos.2 hc), neg_mul_eq_neg_mul_symm]

lemma le_div_iff_of_neg' (hc : c < 0) : a ≤ b / c ↔ b ≤ c * a :=
by rw [mul_comm, le_div_iff_of_neg hc]

lemma div_lt_iff_of_neg (hc : c < 0) : b / c < a ↔ a * c < b :=
lt_iff_lt_of_le_iff_le $ le_div_iff_of_neg hc

lemma div_lt_iff_of_neg' (hc : c < 0) : b / c < a ↔ c * a < b :=
by rw [mul_comm, div_lt_iff_of_neg hc]

lemma lt_div_iff_of_neg (hc : c < 0) : a < b / c ↔ b < a * c :=
lt_iff_lt_of_le_iff_le $ div_le_iff_of_neg hc

lemma lt_div_iff_of_neg' (hc : c < 0) : a < b / c ↔ b < c * a :=
by rw [mul_comm, lt_div_iff_of_neg hc]

/-- One direction of `div_le_iff` where `b` is allowed to be `0` (but `c` must be nonnegative) -/
lemma div_le_iff_of_nonneg_of_le (hb : 0 ≤ b) (hc : 0 ≤ c) (h : a ≤ c * b) : a / b ≤ c :=
by { rcases eq_or_lt_of_le hb with rfl|hb', simp [hc], rwa [div_le_iff hb'] }

/-!
### Bi-implications of inequalities using inversions
-/

lemma inv_le_inv_of_le (ha : 0 < a) (h : a ≤ b) : b⁻¹ ≤ a⁻¹ :=
by rwa [← one_div a, le_div_iff' ha, ← div_eq_mul_inv, div_le_iff (ha.trans_le h), one_mul]

/-- See `inv_le_inv_of_le` for the implication from right-to-left with one fewer assumption. -/
lemma inv_le_inv (ha : 0 < a) (hb : 0 < b) : a⁻¹ ≤ b⁻¹ ↔ b ≤ a :=
by rw [← one_div, div_le_iff ha, ← div_eq_inv_mul, le_div_iff hb, one_mul]

lemma inv_le (ha : 0 < a) (hb : 0 < b) : a⁻¹ ≤ b ↔ b⁻¹ ≤ a :=
by rw [← inv_le_inv hb (inv_pos.2 ha), inv_inv']

lemma le_inv (ha : 0 < a) (hb : 0 < b) : a ≤ b⁻¹ ↔ b ≤ a⁻¹ :=
by rw [← inv_le_inv (inv_pos.2 hb) ha, inv_inv']

lemma inv_lt_inv (ha : 0 < a) (hb : 0 < b) : a⁻¹ < b⁻¹ ↔ b < a :=
lt_iff_lt_of_le_iff_le (inv_le_inv hb ha)

lemma inv_lt (ha : 0 < a) (hb : 0 < b) : a⁻¹ < b ↔ b⁻¹ < a :=
lt_iff_lt_of_le_iff_le (le_inv hb ha)

lemma lt_inv (ha : 0 < a) (hb : 0 < b) : a < b⁻¹ ↔ b < a⁻¹ :=
lt_iff_lt_of_le_iff_le (inv_le hb ha)

lemma inv_le_inv_of_neg (ha : a < 0) (hb : b < 0) : a⁻¹ ≤ b⁻¹ ↔ b ≤ a :=
by rw [← one_div, div_le_iff_of_neg ha, ← div_eq_inv_mul, div_le_iff_of_neg hb, one_mul]

lemma inv_le_of_neg (ha : a < 0) (hb : b < 0) : a⁻¹ ≤ b ↔ b⁻¹ ≤ a :=
by rw [← inv_le_inv_of_neg hb (inv_lt_zero.2 ha), inv_inv']

lemma le_inv_of_neg (ha : a < 0) (hb : b < 0) : a ≤ b⁻¹ ↔ b ≤ a⁻¹ :=
by rw [← inv_le_inv_of_neg (inv_lt_zero.2 hb) ha, inv_inv']

lemma inv_lt_inv_of_neg (ha : a < 0) (hb : b < 0) : a⁻¹ < b⁻¹ ↔ b < a :=
lt_iff_lt_of_le_iff_le (inv_le_inv_of_neg hb ha)

lemma inv_lt_of_neg (ha : a < 0) (hb : b < 0) : a⁻¹ < b ↔ b⁻¹ < a :=
lt_iff_lt_of_le_iff_le (le_inv_of_neg hb ha)

lemma lt_inv_of_neg (ha : a < 0) (hb : b < 0) : a < b⁻¹ ↔ b < a⁻¹ :=
lt_iff_lt_of_le_iff_le (inv_le_of_neg hb ha)

lemma inv_lt_one (ha : 1 < a) : a⁻¹ < 1 :=
by rwa [inv_lt ((@zero_lt_one α _).trans ha) zero_lt_one, inv_one]

lemma one_lt_inv (h₁ : 0 < a) (h₂ : a < 1) : 1 < a⁻¹ :=
by rwa [lt_inv (@zero_lt_one α _) h₁, inv_one]

lemma inv_le_one (ha : 1 ≤ a) : a⁻¹ ≤ 1 :=
by rwa [inv_le ((@zero_lt_one α _).trans_le ha) zero_lt_one, inv_one]

lemma one_le_inv (h₁ : 0 < a) (h₂ : a ≤ 1) : 1 ≤ a⁻¹ :=
by rwa [le_inv (@zero_lt_one α _) h₁, inv_one]

/-!
### Relating two divisions.
-/

lemma div_le_div_of_le (hc : 0 ≤ c) (h : a ≤ b) : a / c ≤ b / c :=
begin
  rw [div_eq_mul_one_div a c, div_eq_mul_one_div b c],
  exact mul_le_mul_of_nonneg_right h (one_div_nonneg.2 hc)
end

lemma div_le_div_of_le_left (ha : 0 ≤ a) (hc : 0 < c) (h : c ≤ b) : a / b ≤ a / c :=
begin
  rw [div_eq_mul_inv, div_eq_mul_inv],
  exact mul_le_mul_of_nonneg_left ((inv_le_inv (hc.trans_le h) hc).mpr h) ha
end

lemma div_le_div_of_le_of_nonneg (hab : a ≤ b) (hc : 0 ≤ c) : a / c ≤ b / c :=
mul_le_mul_of_nonneg_right hab (inv_nonneg.2 hc)

lemma div_le_div_of_nonpos_of_le (hc : c ≤ 0) (h : b ≤ a) : a / c ≤ b / c :=
begin
  rw [div_eq_mul_one_div a c, div_eq_mul_one_div b c],
  exact mul_le_mul_of_nonpos_right h (one_div_nonpos.2 hc)
end

lemma div_lt_div_of_lt (hc : 0 < c) (h : a < b) : a / c < b / c :=
begin
  rw [div_eq_mul_one_div a c, div_eq_mul_one_div b c],
  exact mul_lt_mul_of_pos_right h (one_div_pos.2 hc)
end

lemma div_lt_div_of_neg_of_lt (hc : c < 0) (h : b < a) : a / c < b / c :=
begin
  rw [div_eq_mul_one_div a c, div_eq_mul_one_div b c],
  exact mul_lt_mul_of_neg_right h (one_div_neg.2 hc)
end

lemma div_le_div_right (hc : 0 < c) : a / c ≤ b / c ↔ a ≤ b :=
⟨le_imp_le_of_lt_imp_lt $ div_lt_div_of_lt hc, div_le_div_of_le $ hc.le⟩

lemma div_le_div_right_of_neg (hc : c < 0) : a / c ≤ b / c ↔ b ≤ a :=
⟨le_imp_le_of_lt_imp_lt $ div_lt_div_of_neg_of_lt hc, div_le_div_of_nonpos_of_le $ hc.le⟩

lemma div_lt_div_right (hc : 0 < c) : a / c < b / c ↔ a < b :=
lt_iff_lt_of_le_iff_le $ div_le_div_right hc

lemma div_lt_div_right_of_neg (hc : c < 0) : a / c < b / c ↔ b < a :=
lt_iff_lt_of_le_iff_le $ div_le_div_right_of_neg hc

lemma div_lt_div_left (ha : 0 < a) (hb : 0 < b) (hc : 0 < c) : a / b < a / c ↔ c < b :=
(mul_lt_mul_left ha).trans (inv_lt_inv hb hc)

lemma div_le_div_left (ha : 0 < a) (hb : 0 < b) (hc : 0 < c) : a / b ≤ a / c ↔ c ≤ b :=
le_iff_le_iff_lt_iff_lt.2 (div_lt_div_left ha hc hb)

lemma div_lt_div_iff (b0 : 0 < b) (d0 : 0 < d) :
  a / b < c / d ↔ a * d < c * b :=
by rw [lt_div_iff d0, div_mul_eq_mul_div, div_lt_iff b0]

lemma div_le_div_iff (b0 : 0 < b) (d0 : 0 < d) : a / b ≤ c / d ↔ a * d ≤ c * b :=
by rw [le_div_iff d0, div_mul_eq_mul_div, div_le_iff b0]

lemma div_le_div (hc : 0 ≤ c) (hac : a ≤ c) (hd : 0 < d) (hbd : d ≤ b) : a / b ≤ c / d :=
by { rw div_le_div_iff (hd.trans_le hbd) hd, exact mul_le_mul hac hbd hd.le hc }

lemma div_lt_div (hac : a < c) (hbd : d ≤ b) (c0 : 0 ≤ c) (d0 : 0 < d) :
  a / b < c / d :=
(div_lt_div_iff (d0.trans_le hbd) d0).2 (mul_lt_mul hac hbd d0 c0)

lemma div_lt_div' (hac : a ≤ c) (hbd : d < b) (c0 : 0 < c) (d0 : 0 < d) :
  a / b < c / d :=
(div_lt_div_iff (d0.trans hbd) d0).2 (mul_lt_mul' hac hbd d0.le c0)

lemma div_lt_div_of_lt_left (hb : 0 < b) (h : b < a) (hc : 0 < c) : c / a < c / b :=
(div_lt_div_left hc (hb.trans h) hb).mpr h

/-!
### Relating one division and involving `1`
-/

lemma one_le_div (hb : 0 < b) : 1 ≤ a / b ↔ b ≤ a :=
by rw [le_div_iff hb, one_mul]

lemma div_le_one (hb : 0 < b) : a / b ≤ 1 ↔ a ≤ b :=
by rw [div_le_iff hb, one_mul]

lemma one_lt_div (hb : 0 < b) : 1 < a / b ↔ b < a :=
by rw [lt_div_iff hb, one_mul]

lemma div_lt_one (hb : 0 < b) : a / b < 1 ↔ a < b :=
by rw [div_lt_iff hb, one_mul]

lemma one_le_div_of_neg (hb : b < 0) : 1 ≤ a / b ↔ a ≤ b :=
by rw [le_div_iff_of_neg hb, one_mul]

lemma div_le_one_of_neg (hb : b < 0) : a / b ≤ 1 ↔ b ≤ a :=
by rw [div_le_iff_of_neg hb, one_mul]

lemma one_lt_div_of_neg (hb : b < 0) : 1 < a / b ↔ a < b :=
by rw [lt_div_iff_of_neg hb, one_mul]

lemma div_lt_one_of_neg (hb : b < 0) : a / b < 1 ↔ b < a :=
by rw [div_lt_iff_of_neg hb, one_mul]

lemma one_div_le (ha : 0 < a) (hb : 0 < b) : 1 / a ≤ b ↔ 1 / b ≤ a :=
by simpa using inv_le ha hb

lemma one_div_lt (ha : 0 < a) (hb : 0 < b) : 1 / a < b ↔ 1 / b < a :=
by simpa using inv_lt ha hb

lemma le_one_div (ha : 0 < a) (hb : 0 < b) : a ≤ 1 / b ↔ b ≤ 1 / a :=
by simpa using le_inv ha hb

lemma lt_one_div (ha : 0 < a) (hb : 0 < b) : a < 1 / b ↔ b < 1 / a :=
by simpa using lt_inv ha hb

lemma one_div_le_of_neg (ha : a < 0) (hb : b < 0) : 1 / a ≤ b ↔ 1 / b ≤ a :=
by simpa using inv_le_of_neg ha hb

lemma one_div_lt_of_neg (ha : a < 0) (hb : b < 0) : 1 / a < b ↔ 1 / b < a :=
by simpa using inv_lt_of_neg ha hb

lemma le_one_div_of_neg (ha : a < 0) (hb : b < 0) : a ≤ 1 / b ↔ b ≤ 1 / a :=
by simpa using le_inv_of_neg ha hb

lemma lt_one_div_of_neg (ha : a < 0) (hb : b < 0) : a < 1 / b ↔ b < 1 / a :=
by simpa using lt_inv_of_neg ha hb

/-!
### Relating two divisions, involving `1`
-/
lemma one_div_le_one_div_of_le (ha : 0 < a) (h : a ≤ b) : 1 / b ≤ 1 / a :=
by simpa using inv_le_inv_of_le ha h

lemma one_div_lt_one_div_of_lt (ha : 0 < a) (h : a < b) : 1 / b < 1 / a :=
by rwa [lt_div_iff' ha, ← div_eq_mul_one_div, div_lt_one (ha.trans h)]

lemma one_div_le_one_div_of_neg_of_le (hb : b < 0) (h : a ≤ b) : 1 / b ≤ 1 / a :=
by rwa [div_le_iff_of_neg' hb, ← div_eq_mul_one_div, div_le_one_of_neg (h.trans_lt hb)]

lemma one_div_lt_one_div_of_neg_of_lt (hb : b < 0) (h : a < b) : 1 / b < 1 / a :=
by rwa [div_lt_iff_of_neg' hb, ← div_eq_mul_one_div, div_lt_one_of_neg (h.trans hb)]

lemma le_of_one_div_le_one_div (ha : 0 < a) (h : 1 / a ≤ 1 / b) : b ≤ a :=
le_imp_le_of_lt_imp_lt (one_div_lt_one_div_of_lt ha) h

lemma lt_of_one_div_lt_one_div (ha : 0 < a) (h : 1 / a < 1 / b) : b < a :=
lt_imp_lt_of_le_imp_le (one_div_le_one_div_of_le ha) h

lemma le_of_neg_of_one_div_le_one_div (hb : b < 0) (h : 1 / a ≤ 1 / b) : b ≤ a :=
le_imp_le_of_lt_imp_lt (one_div_lt_one_div_of_neg_of_lt hb) h

lemma lt_of_neg_of_one_div_lt_one_div (hb : b < 0) (h : 1 / a < 1 / b) : b < a :=
lt_imp_lt_of_le_imp_le (one_div_le_one_div_of_neg_of_le hb) h

/-- For the single implications with fewer assumptions, see `one_div_le_one_div_of_le` and
  `le_of_one_div_le_one_div` -/
lemma one_div_le_one_div (ha : 0 < a) (hb : 0 < b) : 1 / a ≤ 1 / b ↔ b ≤ a :=
div_le_div_left zero_lt_one ha hb

/-- For the single implications with fewer assumptions, see `one_div_lt_one_div_of_lt` and
  `lt_of_one_div_lt_one_div` -/
lemma one_div_lt_one_div (ha : 0 < a) (hb : 0 < b) : 1 / a < 1 / b ↔ b < a :=
div_lt_div_left zero_lt_one ha hb

/-- For the single implications with fewer assumptions, see `one_div_lt_one_div_of_neg_of_lt` and
  `lt_of_one_div_lt_one_div` -/
lemma one_div_le_one_div_of_neg (ha : a < 0) (hb : b < 0) : 1 / a ≤ 1 / b ↔ b ≤ a :=
by simpa [one_div] using inv_le_inv_of_neg ha hb

<<<<<<< HEAD
lemma lt_div_iff_of_neg (hc : c < 0) : a < b / c ↔ b < a * c :=
by rw [← neg_neg c, div_neg, lt_neg, div_lt_iff (neg_pos.2 hc), ← neg_mul_eq_neg_mul,
  ← neg_mul_eq_mul_neg _ (-c)]

lemma inv_le_inv (ha : 0 < a) (hb : 0 < b) : a⁻¹ ≤ b⁻¹ ↔ b ≤ a :=
by rw [inv_eq_one_div, div_le_iff ha,
       ← div_eq_inv_mul, one_le_div_iff_le hb]
=======
/-- For the single implications with fewer assumptions, see `one_div_lt_one_div_of_lt` and
  `lt_of_one_div_lt_one_div` -/
lemma one_div_lt_one_div_of_neg (ha : a < 0) (hb : b < 0) : 1 / a < 1 / b ↔ b < a :=
lt_iff_lt_of_le_iff_le (one_div_le_one_div_of_neg hb ha)
>>>>>>> 46310185

lemma one_lt_one_div (h1 : 0 < a) (h2 : a < 1) : 1 < 1 / a :=
by rwa [lt_one_div (@zero_lt_one α _) h1, one_div_one]

lemma one_le_one_div (h1 : 0 < a) (h2 : a ≤ 1) : 1 ≤ 1 / a :=
by rwa [le_one_div (@zero_lt_one α _) h1, one_div_one]

lemma one_div_lt_neg_one (h1 : a < 0) (h2 : -1 < a) : 1 / a < -1 :=
suffices 1 / a < 1 / -1, by rwa one_div_neg_one_eq_neg_one at this,
one_div_lt_one_div_of_neg_of_lt h1 h2

lemma one_div_le_neg_one (h1 : a < 0) (h2 : -1 ≤ a) : 1 / a ≤ -1 :=
suffices 1 / a ≤ 1 / -1, by rwa one_div_neg_one_eq_neg_one at this,
one_div_le_one_div_of_neg_of_le h1 h2

/-!
### Results about halving.

The equalities also hold in fields of characteristic `0`. -/
lemma add_halves (a : α) : a / 2 + a / 2 = a :=
by rw [div_add_div_same, ← two_mul, mul_div_cancel_left a two_ne_zero]

lemma sub_self_div_two (a : α) : a - a / 2 = a / 2 :=
suffices a / 2 + a / 2 - a / 2 = a / 2, by rwa add_halves at this,
by rw [add_sub_cancel]

lemma div_two_sub_self (a : α) : a / 2 - a = - (a / 2) :=
suffices a / 2 - (a / 2 + a / 2) = - (a / 2), by rwa add_halves at this,
by rw [sub_add_eq_sub_sub, sub_self, zero_sub]

lemma add_self_div_two (a : α) : (a + a) / 2 = a :=
by rw [← mul_two, mul_div_cancel a two_ne_zero]

lemma half_pos (h : 0 < a) : 0 < a / 2 := div_pos h two_pos

lemma one_half_pos : (0:α) < 1 / 2 := half_pos zero_lt_one

lemma div_two_lt_of_pos (h : 0 < a) : a / 2 < a :=
by { rw [div_lt_iff (@two_pos α _)], exact lt_mul_of_one_lt_right h one_lt_two }

lemma half_lt_self : 0 < a → a / 2 < a := div_two_lt_of_pos

lemma one_half_lt_one : (1 / 2 : α) < 1 := half_lt_self zero_lt_one

lemma add_sub_div_two_lt (h : a < b) : a + (b - a) / 2 < b :=
begin
  rwa [← div_sub_div_same, sub_eq_add_neg, add_comm (b/2), ← add_assoc, ← sub_eq_add_neg,
    ← lt_sub_iff_add_lt, sub_self_div_two, sub_self_div_two, div_lt_div_right (@two_pos α _)]
end


/-!
### Miscellaneous lemmas
-/

lemma mul_sub_mul_div_mul_neg_iff (hc : c ≠ 0) (hd : d ≠ 0) :
  (a * d - b * c) / (c * d) < 0 ↔ a / c < b / d :=
by rw [mul_comm b c, ← div_sub_div _ _ hc hd, sub_lt_zero]

alias mul_sub_mul_div_mul_neg_iff ↔ div_lt_div_of_mul_sub_mul_div_neg mul_sub_mul_div_mul_neg

lemma mul_sub_mul_div_mul_nonpos_iff (hc : c ≠ 0) (hd : d ≠ 0) :
      (a * d - b * c) / (c * d) ≤ 0 ↔ a / c ≤ b / d :=
by rw [mul_comm b c, ← div_sub_div _ _ hc hd, sub_nonpos]

alias mul_sub_mul_div_mul_nonpos_iff ↔
  div_le_div_of_mul_sub_mul_div_nonpos mul_sub_mul_div_mul_nonpos

lemma mul_le_mul_of_mul_div_le (h : a * (b / c) ≤ d) (hc : 0 < c) : b * a ≤ d * c :=
begin
  rw [← mul_div_assoc] at h,
  rwa [mul_comm b, ← div_le_iff hc],
end

lemma div_mul_le_div_mul_of_div_le_div (h : a / b ≤ c / d) (he : 0 ≤ e) :
  a / (b * e) ≤ c / (d * e) :=
begin
  rw [div_mul_eq_div_mul_one_div, div_mul_eq_div_mul_one_div],
  exact mul_le_mul_of_nonneg_right h (one_div_nonneg.2 he)
end

lemma exists_add_lt_and_pos_of_lt (h : b < a) : ∃ c : α, b + c < a ∧ 0 < c :=
⟨(a - b) / 2, add_sub_div_two_lt h, div_pos (sub_pos_of_lt h) two_pos⟩

lemma le_of_forall_sub_le (h : ∀ ε > 0, b - ε ≤ a) : b ≤ a :=
begin
  contrapose! h,
  simpa only [and_comm ((0 : α) < _), lt_sub_iff_add_lt, gt_iff_lt]
    using exists_add_lt_and_pos_of_lt h,
end

lemma monotone.div_const {β : Type*} [preorder β] {f : β → α} (hf : monotone f)
  {c : α} (hc : 0 ≤ c) : monotone (λ x, (f x) / c) :=
hf.mul_const (inv_nonneg.2 hc)

lemma strict_mono.div_const {β : Type*} [preorder β] {f : β → α} (hf : strict_mono f)
  {c : α} (hc : 0 < c) :
  strict_mono (λ x, (f x) / c) :=
hf.mul_const (inv_pos.2 hc)

instance linear_ordered_field.to_densely_ordered : densely_ordered α :=
{ dense := λ a₁ a₂ h, ⟨(a₁ + a₂) / 2,
  calc a₁ = (a₁ + a₁) / 2 : (add_self_div_two a₁).symm
      ... < (a₁ + a₂) / 2 : div_lt_div_of_lt two_pos (add_lt_add_left h _),
  calc (a₁ + a₂) / 2 < (a₂ + a₂) / 2 : div_lt_div_of_lt two_pos (add_lt_add_right h _)
                 ... = a₂            : add_self_div_two a₂⟩ }

instance linear_ordered_field.to_no_top_order : no_top_order α :=
{ no_top := λ a, ⟨a + 1, lt_add_of_le_of_pos (le_refl a) zero_lt_one ⟩ }

instance linear_ordered_field.to_no_bot_order : no_bot_order α :=
{ no_bot := λ a, ⟨a + -1, add_lt_of_le_of_neg (le_refl _) neg_one_lt_zero ⟩ }

lemma mul_self_inj_of_nonneg (a0 : 0 ≤ a) (b0 : 0 ≤ b) : a * a = b * b ↔ a = b :=
mul_self_eq_mul_self_iff.trans $ or_iff_left_of_imp $
  λ h, by { subst a, have : b = 0 := le_antisymm (neg_nonneg.1 a0) b0, rw [this, neg_zero] }

end linear_ordered_field

/-- A discrete linear ordered field is a field with a decidable linear order respecting the
  operations. -/
@[protect_proj] class discrete_linear_ordered_field (α : Type*)
  extends linear_ordered_field α, decidable_linear_ordered_comm_ring α

section discrete_linear_ordered_field
variables [discrete_linear_ordered_field α]

lemma abs_div (a b : α) : abs (a / b) = abs a / abs b :=
decidable.by_cases
  (assume h : b = 0, by rw [h, abs_zero, div_zero, div_zero, abs_zero])
  (assume h : b ≠ 0,
   have h₁ : abs b ≠ 0, from mt eq_zero_of_abs_eq_zero h,
   eq_div_of_mul_eq h₁ (show abs (a / b) * abs b = abs a, by rw [← abs_mul, div_mul_cancel _ h]))

lemma abs_one_div (a : α) : abs (1 / a) = 1 / abs a :=
by rw [abs_div, abs_of_nonneg (zero_le_one : 1 ≥ (0 : α))]

lemma abs_inv (a : α) : abs a⁻¹ = (abs a)⁻¹ :=
have h : abs (1 / a) = 1 / abs a,
  by { rw [abs_div, abs_of_nonneg], exact zero_le_one },
by simp * at *

end discrete_linear_ordered_field<|MERGE_RESOLUTION|>--- conflicted
+++ resolved
@@ -381,20 +381,10 @@
 lemma one_div_le_one_div_of_neg (ha : a < 0) (hb : b < 0) : 1 / a ≤ 1 / b ↔ b ≤ a :=
 by simpa [one_div] using inv_le_inv_of_neg ha hb
 
-<<<<<<< HEAD
-lemma lt_div_iff_of_neg (hc : c < 0) : a < b / c ↔ b < a * c :=
-by rw [← neg_neg c, div_neg, lt_neg, div_lt_iff (neg_pos.2 hc), ← neg_mul_eq_neg_mul,
-  ← neg_mul_eq_mul_neg _ (-c)]
-
-lemma inv_le_inv (ha : 0 < a) (hb : 0 < b) : a⁻¹ ≤ b⁻¹ ↔ b ≤ a :=
-by rw [inv_eq_one_div, div_le_iff ha,
-       ← div_eq_inv_mul, one_le_div_iff_le hb]
-=======
 /-- For the single implications with fewer assumptions, see `one_div_lt_one_div_of_lt` and
   `lt_of_one_div_lt_one_div` -/
 lemma one_div_lt_one_div_of_neg (ha : a < 0) (hb : b < 0) : 1 / a < 1 / b ↔ b < a :=
 lt_iff_lt_of_le_iff_le (one_div_le_one_div_of_neg hb ha)
->>>>>>> 46310185
 
 lemma one_lt_one_div (h1 : 0 < a) (h2 : a < 1) : 1 < 1 / a :=
 by rwa [lt_one_div (@zero_lt_one α _) h1, one_div_one]
