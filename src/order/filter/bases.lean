/-
Copyright (c) 2020 Yury Kudryashov. All rights reserved.
Released under Apache 2.0 license as described in the file LICENSE.
Author: Yury Kudryashov, Johannes Hölzl, Mario Carneiro, Patrick Massot
-/
import order.filter.basic
import data.set.countable

/-!
# Filter bases

A filter basis `B : filter_basis α` on a type `α` is a nonempty collection of sets of `α`
such that the intersection of two elements of this collection contains some element of
the collection. Compared to filters, filter bases do not require that any set containing
an element of `B` belongs to `B`.
A filter basis `B` can be used to construct `B.filter : filter α` such that a set belongs
to `B.filter` if and only if it contains an element of `B`.

Given an indexing type `ι`, a predicate `p : ι → Prop`, and a map `s : ι → set α`,
the proposition `h : filter.is_basis p s` makes sure the range of `s` bounded by `p`
(ie. `s '' set_of p`) defines a filter basis `h.filter_basis`.

If one already has a filter `l` on `α`, `filter.has_basis l p s` (where `p : ι → Prop`
and `s : ι → set α` as above) means that a set belongs to `l` if and
only if it contains some `s i` with `p i`. It implies `h : filter.is_basis p s`, and
`l = h.filter_basis.filter`. The point of this definition is that checking statements
involving elements of `l` often reduces to checking them on the basis elements.

This file also introduces more restricted classes of bases, involving monotonicity or
countability. In particular, for `l : filter α`, `l.is_countably_generated` means
there is a countable set of sets which generates `s`. This is reformulated in term of bases,
and consequences are derived.

## Main statements

* `has_basis.mem_iff`, `has_basis.mem_of_superset`, `has_basis.mem_of_mem` : restate `t ∈ f` in terms
  of a basis;
* `basis_sets` : all sets of a filter form a basis;
* `has_basis.inf`, `has_basis.inf_principal`, `has_basis.prod`, `has_basis.prod_self`,
  `has_basis.map`, `has_basis.comap` : combinators to construct filters of `l ⊓ l'`,
  `l ⊓ 𝓟 t`, `l ×ᶠ l'`, `l ×ᶠ l`, `l.map f`, `l.comap f` respectively;
* `has_basis.le_iff`, `has_basis.ge_iff`, has_basis.le_basis_iff` : restate `l ≤ l'` in terms
  of bases.
* `has_basis.tendsto_right_iff`, `has_basis.tendsto_left_iff`, `has_basis.tendsto_iff` : restate
  `tendsto f l l'` in terms of bases.
* `is_countably_generated_iff_exists_antimono_basis` : proves a filter is
  countably generated if and only if it admis a basis parametrized by a
  decreasing sequence of sets indexed by `ℕ`.
* `tendsto_iff_seq_tendsto ` : an abstract version of "sequentially continuous implies continuous".

## Implementation notes

As with `Union`/`bUnion`/`sUnion`, there are three different approaches to filter bases:

* `has_basis l s`, `s : set (set α)`;
* `has_basis l s`, `s : ι → set α`;
* `has_basis l p s`, `p : ι → Prop`, `s : ι → set α`.

We use the latter one because, e.g., `𝓝 x` in an `emetric_space` or in a `metric_space` has a basis
of this form. The other two can be emulated using `s = id` or `p = λ _, true`.

With this approach sometimes one needs to `simp` the statement provided by the `has_basis`
machinery, e.g., `simp only [exists_prop, true_and]` or `simp only [forall_const]` can help
with the case `p = λ _, true`.
-/

open set filter
open_locale filter classical

variables {α : Type*} {β : Type*} {γ : Type*} {ι : Type*} {ι' : Type*}

/-- A filter basis `B` on a type `α` is a nonempty collection of sets of `α`
such that the intersection of two elements of this collection contains some element
of the collection. -/
structure filter_basis (α : Type*) :=
(sets                   : set (set α))
(nonempty               : sets.nonempty)
(inter_sets {x y}       : x ∈ sets → y ∈ sets → ∃ z ∈ sets, z ⊆ x ∩ y)

instance filter_basis.nonempty_sets (B : filter_basis α) : nonempty B.sets := B.nonempty.to_subtype

/-- If `B` is a filter basis on `α`, and `U` a subset of `α` then we can write `U ∈ B` as on paper. -/
@[reducible]
instance {α : Type*}: has_mem (set α) (filter_basis α) := ⟨λ U B, U ∈ B.sets⟩

-- For illustration purposes, the filter basis defining (at_top : filter ℕ)
instance : inhabited (filter_basis ℕ) :=
⟨{ sets := range Ici,
  nonempty := ⟨Ici 0, mem_range_self 0⟩,
  inter_sets := begin
    rintros _ _ ⟨n, rfl⟩ ⟨m, rfl⟩,
    refine ⟨Ici (max n m), mem_range_self _, _⟩,
    rintros p p_in,
    split ; rw mem_Ici at *,
    exact le_of_max_le_left p_in,
    exact le_of_max_le_right p_in,
  end }⟩

/-- `is_basis p s` means the image of `s` bounded by `p` is a filter basis. -/
protected structure filter.is_basis (p : ι → Prop) (s : ι → set α) : Prop :=
(nonempty : ∃ i, p i)
(inter : ∀ {i j}, p i → p j → ∃ k, p k ∧ s k ⊆ s i ∩ s j)

namespace filter
namespace is_basis

/-- Constructs a filter basis from an indexed family of sets satisfying `is_basis`. -/
protected def filter_basis {p : ι → Prop} {s : ι → set α} (h : is_basis p s) : filter_basis α :=
{ sets := s '' set_of p,
  nonempty := let ⟨i, hi⟩ := h.nonempty in ⟨s i, mem_image_of_mem s hi⟩,
  inter_sets := by { rintros _ _ ⟨i, hi, rfl⟩ ⟨j, hj, rfl⟩,
                     rcases h.inter hi hj with ⟨k, hk, hk'⟩,
                     exact ⟨_, mem_image_of_mem s hk, hk'⟩ } }

variables {p : ι → Prop} {s : ι → set α} (h : is_basis p s)

lemma mem_filter_basis_iff {U : set α} : U ∈ h.filter_basis ↔ ∃ i, p i ∧ s i = U :=
iff.rfl
end is_basis
end filter

namespace filter_basis

/-- The filter associated to a filter basis. -/
protected def filter (B : filter_basis α) : filter α :=
{ sets := {s | ∃ t ∈ B, t ⊆ s},
  univ_sets := let ⟨s, s_in⟩ := B.nonempty in ⟨s, s_in, s.subset_univ⟩,
  sets_of_superset := λ x y ⟨s, s_in, h⟩ hxy, ⟨s, s_in, set.subset.trans h hxy⟩,
  inter_sets := λ x y ⟨s, s_in, hs⟩ ⟨t, t_in, ht⟩,
                let ⟨u, u_in, u_sub⟩ := B.inter_sets s_in t_in in
                ⟨u, u_in, set.subset.trans u_sub $ set.inter_subset_inter hs ht⟩ }

lemma mem_filter_iff (B : filter_basis α) {U : set α} : U ∈ B.filter ↔ ∃ s ∈ B, s ⊆ U :=
iff.rfl

lemma mem_filter_of_mem (B : filter_basis α) {U : set α} : U ∈ B → U ∈ B.filter:=
λ U_in, ⟨U, U_in, subset.refl _⟩

lemma eq_infi_principal (B : filter_basis α) : B.filter = ⨅ s : B.sets, 𝓟 s :=
begin
  have : directed (≥) (λ (s : B.sets), 𝓟 (s : set α)),
  { rintros ⟨U, U_in⟩ ⟨V, V_in⟩,
    rcases B.inter_sets U_in V_in with ⟨W, W_in, W_sub⟩,
    use [W, W_in],
    finish },
  ext U,
  simp [mem_filter_iff, mem_infi this]
end

protected lemma generate (B : filter_basis α) : generate B.sets = B.filter :=
begin
  apply le_antisymm,
  { intros U U_in,
    rcases B.mem_filter_iff.mp U_in with ⟨V, V_in, h⟩,
    exact generate_sets.superset (generate_sets.basic V_in) h },
  { rw sets_iff_generate,
    apply mem_filter_of_mem }
end
end filter_basis

namespace filter
namespace is_basis
variables {p : ι → Prop} {s : ι → set α}

/-- Constructs a filter from an indexed family of sets satisfying `is_basis`. -/
protected def filter (h : is_basis p s) : filter α := h.filter_basis.filter

protected lemma mem_filter_iff (h : is_basis p s) {U : set α} :
  U ∈ h.filter ↔ ∃ i, p i ∧ s i ⊆ U :=
begin
  erw [h.filter_basis.mem_filter_iff],
  simp only [mem_filter_basis_iff h, exists_prop],
  split,
  { rintros ⟨_, ⟨i, pi, rfl⟩, h⟩,
    tauto },
  { tauto }
end

lemma filter_eq_generate (h : is_basis p s) : h.filter = generate {U | ∃ i, p i ∧ s i = U} :=
by erw h.filter_basis.generate ; refl
end is_basis

/-- We say that a filter `l` has a basis `s : ι → set α` bounded by `p : ι → Prop`,
if `t ∈ l` if and only if `t` includes `s i` for some `i` such that `p i`. -/
protected structure has_basis (l : filter α) (p : ι → Prop) (s : ι → set α) : Prop :=
(mem_iff' : ∀ (t : set α), t ∈ l ↔ ∃ i (hi : p i), s i ⊆ t)

section same_type

variables {l l' : filter α} {p : ι → Prop} {s : ι → set α} {t : set α} {i : ι}
  {p' : ι' → Prop} {s' : ι' → set α} {i' : ι'}

lemma has_basis_generate (s : set (set α)) :
  (generate s).has_basis (λ t, finite t ∧ t ⊆ s) (λ t, ⋂₀ t) :=
⟨begin
  intro U,
  rw mem_generate_iff,
  apply exists_congr,
  tauto
end⟩

/-- The smallest filter basis containing a given collection of sets. -/
def filter_basis.of_sets (s : set (set α)) : filter_basis α :=
{ sets := sInter '' { t | finite t ∧ t ⊆ s},
  nonempty := ⟨univ, ∅, ⟨⟨finite_empty, empty_subset s⟩, sInter_empty⟩⟩,
  inter_sets := begin
    rintros _ _ ⟨a, ⟨fina, suba⟩, rfl⟩ ⟨b, ⟨finb, subb⟩, rfl⟩,
    exact ⟨⋂₀ (a ∪ b), mem_image_of_mem _ ⟨fina.union finb, union_subset suba subb⟩,
           by rw sInter_union⟩,
  end }

/-- Definition of `has_basis` unfolded with implicit set argument. -/
lemma has_basis.mem_iff (hl : l.has_basis p s) : t ∈ l ↔ ∃ i (hi : p i), s i ⊆ t :=
hl.mem_iff' t

lemma has_basis_iff : l.has_basis p s ↔ ∀ t, t ∈ l ↔ ∃ i (hi : p i), s i ⊆ t :=
⟨λ ⟨h⟩, h, λ h, ⟨h⟩⟩

lemma has_basis.ex_mem (h : l.has_basis p s) : ∃ i, p i :=
let ⟨i, pi, h⟩ := h.mem_iff.mp univ_mem_sets in ⟨i, pi⟩

protected lemma is_basis.has_basis (h : is_basis p s) : has_basis h.filter p s :=
⟨λ t, by simp only [h.mem_filter_iff, exists_prop]⟩

lemma has_basis.mem_of_superset (hl : l.has_basis p s) (hi : p i) (ht : s i ⊆ t) : t ∈ l :=
(hl.mem_iff).2 ⟨i, hi, ht⟩

lemma has_basis.mem_of_mem (hl : l.has_basis p s) (hi : p i) : s i ∈ l :=
hl.mem_of_superset hi $ subset.refl _

lemma has_basis.is_basis (h : l.has_basis p s) : is_basis p s :=
{ nonempty := let ⟨i, hi, H⟩ := h.mem_iff.mp univ_mem_sets in ⟨i, hi⟩,
  inter := λ i j hi hj, by simpa [h.mem_iff] using l.inter_sets (h.mem_of_mem hi) (h.mem_of_mem hj) }

lemma has_basis.filter_eq (h : l.has_basis p s) : h.is_basis.filter = l :=
by { ext U, simp [h.mem_iff, is_basis.mem_filter_iff] }

lemma has_basis.eq_generate (h : l.has_basis p s) : l = generate { U | ∃ i, p i ∧ s i = U } :=
by rw [← h.is_basis.filter_eq_generate, h.filter_eq]

lemma generate_eq_generate_inter (s : set (set α)) : generate s = generate (sInter '' { t | finite t ∧ t ⊆ s}) :=
by erw [(filter_basis.of_sets s).generate, ← (has_basis_generate s).filter_eq] ; refl

lemma of_sets_filter_eq_generate (s : set (set α)) : (filter_basis.of_sets s).filter = generate s :=
by rw [← (filter_basis.of_sets s).generate, generate_eq_generate_inter s] ; refl

lemma has_basis.to_has_basis (hl : l.has_basis p s) (h : ∀ i, p i → ∃ i', p' i' ∧ s' i' ⊆ s i)
  (h' : ∀ i', p' i' → ∃ i, p i ∧ s i ⊆ s' i') : l.has_basis p' s' :=
begin
  constructor,
  intro t,
  rw hl.mem_iff,
  split,
  { rintros ⟨i, pi, hi⟩,
    rcases h i pi with ⟨i', pi', hi'⟩,
    use [i', pi'],
    tauto },
  { rintros ⟨i', pi', hi'⟩,
    rcases h' i' pi' with ⟨i, pi, hi⟩,
    use [i, pi],
    tauto },
end

lemma has_basis.eventually_iff (hl : l.has_basis p s) {q : α → Prop} :
  (∀ᶠ x in l, q x) ↔ ∃ i, p i ∧ ∀ ⦃x⦄, x ∈ s i → q x :=
by simpa using hl.mem_iff

lemma has_basis.exists_iff (hl : l.has_basis p s) {P : set α → Prop}
  (mono : ∀ ⦃s t⦄, s ⊆ t → P t → P s) :
  (∃ s ∈ l, P s) ↔ ∃ (i) (hi : p i), P (s i) :=
⟨λ ⟨s, hs, hP⟩, let ⟨i, hi, his⟩ := hl.mem_iff.1 hs in ⟨i, hi, mono his hP⟩,
  λ ⟨i, hi, hP⟩, ⟨s i, hl.mem_of_mem hi, hP⟩⟩

lemma has_basis.forall_iff (hl : l.has_basis p s) {P : set α → Prop}
  (mono : ∀ ⦃s t⦄, s ⊆ t → P s → P t) :
  (∀ s ∈ l, P s) ↔ ∀ i, p i → P (s i) :=
⟨λ H i hi, H (s i) $ hl.mem_of_mem hi,
  λ H s hs, let ⟨i, hi, his⟩ := hl.mem_iff.1 hs in mono his (H i hi)⟩

lemma has_basis.ne_bot_iff (hl : l.has_basis p s) :
  ne_bot l ↔ (∀ {i}, p i → (s i).nonempty) :=
forall_sets_nonempty_iff_ne_bot.symm.trans $ hl.forall_iff $ λ _ _, nonempty.mono

lemma has_basis.eq_bot_iff (hl : l.has_basis p s) :
  l = ⊥ ↔ ∃ i, p i ∧ s i = ∅ :=
not_iff_not.1 $ hl.ne_bot_iff.trans $ by simp only [not_exists, not_and, ← ne_empty_iff_nonempty]

lemma basis_sets (l : filter α) : l.has_basis (λ s : set α, s ∈ l) id :=
⟨λ t, exists_sets_subset_iff.symm⟩

lemma has_basis_self {l : filter α} {P : set α → Prop} :
  has_basis l (λ s, s ∈ l ∧ P s) id ↔ ∀ t, (t ∈ l ↔ ∃ r ∈ l, P r ∧ r ⊆ t) :=
by simp only [has_basis_iff, exists_prop, id, and_assoc]

/-- If `{s i | p i}` is a basis of a filter `l` and each `s i` includes `s j` such that
`p j ∧ q j`, then `{s j | p j ∧ q j}` is a basis of `l`. -/
lemma has_basis.restrict (h : l.has_basis p s) {q : ι → Prop}
  (hq : ∀ i, p i → ∃ j, p j ∧ q j ∧ s j ⊆ s i) :
  l.has_basis (λ i, p i ∧ q i) s :=
begin
  refine ⟨λ t, ⟨λ ht, _, λ ⟨i, hpi, hti⟩, h.mem_iff.2 ⟨i, hpi.1, hti⟩⟩⟩,
  rcases h.mem_iff.1 ht with ⟨i, hpi, hti⟩,
  rcases hq i hpi with ⟨j, hpj, hqj, hji⟩,
  exact ⟨j, ⟨hpj, hqj⟩, subset.trans hji hti⟩
end

/-- If `{s i | p i}` is a basis of a filter `l` and `V ∈ l`, then `{s i | p i ∧ s i ⊆ V}`
is a basis of `l`. -/
lemma has_basis.restrict_subset (h : l.has_basis p s) {V : set α} (hV : V ∈ l) :
  l.has_basis (λ i, p i ∧ s i ⊆ V) s :=
h.restrict $ λ i hi, (h.mem_iff.1 (inter_mem_sets hV (h.mem_of_mem hi))).imp $
  λ j hj, ⟨hj.fst, subset_inter_iff.1 hj.snd⟩

lemma has_basis.has_basis_self_subset {p : set α → Prop} (h : l.has_basis (λ s, s ∈ l ∧ p s) id)
  {V : set α} (hV : V ∈ l) : l.has_basis (λ s, s ∈ l ∧ p s ∧ s ⊆ V) id :=
by simpa only [and_assoc] using h.restrict_subset hV

theorem has_basis.ge_iff (hl' : l'.has_basis p' s')  : l ≤ l' ↔ ∀ i', p' i' → s' i' ∈ l :=
⟨λ h i' hi', h $ hl'.mem_of_mem hi',
  λ h s hs, let ⟨i', hi', hs⟩ := hl'.mem_iff.1 hs in mem_sets_of_superset (h _ hi') hs⟩

theorem has_basis.le_iff (hl : l.has_basis p s) : l ≤ l' ↔ ∀ t ∈ l', ∃ i (hi : p i), s i ⊆ t :=
by simp only [le_def, hl.mem_iff]

theorem has_basis.le_basis_iff (hl : l.has_basis p s) (hl' : l'.has_basis p' s') :
  l ≤ l' ↔ ∀ i', p' i' → ∃ i (hi : p i), s i ⊆ s' i' :=
by simp only [hl'.ge_iff, hl.mem_iff]

lemma has_basis.ext (hl : l.has_basis p s) (hl' : l'.has_basis p' s')
  (h : ∀ i, p i → ∃ i', p' i' ∧ s' i' ⊆ s i)
  (h' : ∀ i', p' i' → ∃ i, p i ∧ s i ⊆ s' i') : l = l' :=
begin
  apply le_antisymm,
  { rw hl.le_basis_iff hl',
    simpa using h' },
  { rw hl'.le_basis_iff hl,
    simpa using h },
end

lemma has_basis.inf (hl : l.has_basis p s) (hl' : l'.has_basis p' s') :
  (l ⊓ l').has_basis (λ i : ι × ι', p i.1 ∧ p' i.2) (λ i, s i.1 ∩ s' i.2) :=
⟨begin
  intro t,
  simp only [mem_inf_sets, exists_prop, hl.mem_iff, hl'.mem_iff],
  split,
  { rintros ⟨t, ⟨i, hi, ht⟩, t', ⟨i', hi', ht'⟩, H⟩,
    use [(i, i'), ⟨hi, hi'⟩, subset.trans (inter_subset_inter ht ht') H] },
  { rintros ⟨⟨i, i'⟩, ⟨hi, hi'⟩, H⟩,
    use [s i, i, hi, subset.refl _, s' i', i', hi', subset.refl _, H] }
end⟩

lemma has_basis_principal (t : set α) : (𝓟 t).has_basis (λ i : unit, true) (λ i, t) :=
⟨λ U, by simp⟩

lemma has_basis.sup (hl : l.has_basis p s) (hl' : l'.has_basis p' s') :
  (l ⊔ l').has_basis (λ i : ι × ι', p i.1 ∧ p' i.2) (λ i, s i.1 ∪ s' i.2) :=
⟨begin
  intros t,
  simp only [mem_sup_sets, hl.mem_iff, hl'.mem_iff, prod.exists, union_subset_iff, exists_prop,
    and_assoc, exists_and_distrib_left],
  simp only [← and_assoc, exists_and_distrib_right, and_comm]
end⟩

lemma has_basis.inf_principal (hl : l.has_basis p s) (s' : set α) :
  (l ⊓ 𝓟 s').has_basis p (λ i, s i ∩ s') :=
⟨λ t, by simp only [mem_inf_principal, hl.mem_iff, subset_def, mem_set_of_eq,
  mem_inter_iff, and_imp]⟩

lemma has_basis.inf_basis_ne_bot_iff (hl : l.has_basis p s) (hl' : l'.has_basis p' s') :
  ne_bot (l ⊓ l') ↔ ∀ ⦃i⦄ (hi : p i) ⦃i'⦄ (hi' : p' i'), (s i ∩ s' i').nonempty :=
(hl.inf hl').ne_bot_iff.trans $ by simp [@forall_swap _ ι']

lemma has_basis.inf_ne_bot_iff (hl : l.has_basis p s) :
  ne_bot (l ⊓ l') ↔ ∀ ⦃i⦄ (hi : p i) ⦃s'⦄ (hs' : s' ∈ l'), (s i ∩ s').nonempty :=
hl.inf_basis_ne_bot_iff l'.basis_sets

lemma has_basis.inf_principal_ne_bot_iff (hl : l.has_basis p s) {t : set α} :
  ne_bot (l ⊓ 𝓟 t) ↔ ∀ ⦃i⦄ (hi : p i), (s i ∩ t).nonempty :=
(hl.inf_principal t).ne_bot_iff

lemma inf_ne_bot_iff :
  ne_bot (l ⊓ l') ↔ ∀ ⦃s : set α⦄ (hs : s ∈ l) ⦃s'⦄ (hs' : s' ∈ l'), (s ∩ s').nonempty :=
l.basis_sets.inf_ne_bot_iff

lemma inf_principal_ne_bot_iff {s : set α} :
  ne_bot (l ⊓ 𝓟 s) ↔ ∀ U ∈ l, (U ∩ s).nonempty :=
l.basis_sets.inf_principal_ne_bot_iff

lemma inf_eq_bot_iff {f g : filter α} :
  f ⊓ g = ⊥ ↔ ∃ (U ∈ f) (V ∈ g), U ∩ V = ∅ :=
not_iff_not.1 $ inf_ne_bot_iff.trans $ by simp [← ne_empty_iff_nonempty]

protected lemma disjoint_iff {f g : filter α} :
  disjoint f g ↔ ∃ (U ∈ f) (V ∈ g), U ∩ V = ∅ :=
disjoint_iff.trans inf_eq_bot_iff

lemma mem_iff_disjoint_principal_compl {f : filter α} {s : set α} :
  s ∈ f ↔ disjoint f (𝓟 sᶜ) :=
begin
  rw disjoint_iff,
  refine not_iff_not.1 (inf_principal_ne_bot_iff.trans _).symm,
  exact ⟨λ h hs, by simpa [empty_not_nonempty] using h s hs,
    λ hs t ht, inter_compl_nonempty_iff.2 $ λ hts, hs $ mem_sets_of_superset ht hts⟩,
end

lemma le_iff_forall_disjoint_principal_compl {f g : filter α} :
  f ≤ g ↔ ∀ V ∈ g, disjoint f (𝓟 Vᶜ) :=
forall_congr $ λ _, forall_congr $ λ _, mem_iff_disjoint_principal_compl

lemma inf_ne_bot_iff_frequently_left {f g : filter α} :
  ne_bot (f ⊓ g) ↔ ∀ {p : α → Prop}, (∀ᶠ x in f, p x) → ∃ᶠ x in g, p x :=
by simpa only [inf_ne_bot_iff, frequently_iff, exists_prop, and_comm]

lemma inf_ne_bot_iff_frequently_right {f g : filter α} :
  ne_bot (f ⊓ g) ↔ ∀ {p : α → Prop}, (∀ᶠ x in g, p x) → ∃ᶠ x in f, p x :=
by { rw inf_comm, exact inf_ne_bot_iff_frequently_left }

lemma has_basis.eq_binfi (h : l.has_basis p s) :
  l = ⨅ i (_ : p i), 𝓟 (s i) :=
eq_binfi_of_mem_sets_iff_exists_mem $ λ t, by simp only [h.mem_iff, mem_principal_sets]

lemma has_basis.eq_infi (h : l.has_basis (λ _, true) s) :
  l = ⨅ i, 𝓟 (s i) :=
by simpa only [infi_true] using h.eq_binfi

lemma has_basis_infi_principal {s : ι → set α} (h : directed (≥) s) [nonempty ι] :
  (⨅ i, 𝓟 (s i)).has_basis (λ _, true) s :=
⟨begin
  refine λ t, (mem_infi (h.mono_comp _ _) t).trans $
    by simp only [exists_prop, true_and, mem_principal_sets],
  exact λ _ _, principal_mono.2
end⟩

/-- If `s : ι → set α` is an indexed family of sets, then finite intersections of `s i` form a basis
of `⨅ i, 𝓟 (s i)`.  -/
lemma has_basis_infi_principal_finite (s : ι → set α) :
  (⨅ i, 𝓟 (s i)).has_basis (λ t : set ι, finite t) (λ t, ⋂ i ∈ t, s i) :=
begin
  refine ⟨λ U, (mem_infi_finite _).trans _⟩,
  simp only [infi_principal_finset, mem_Union, mem_principal_sets, exists_prop,
    exists_finite_iff_finset, finset.bInter_coe]
end

lemma has_basis_binfi_principal {s : β → set α} {S : set β} (h : directed_on (s ⁻¹'o (≥)) S)
  (ne : S.nonempty) :
  (⨅ i ∈ S, 𝓟 (s i)).has_basis (λ i, i ∈ S) s :=
⟨begin
  refine λ t, (mem_binfi _ ne).trans $ by simp only [mem_principal_sets],
  rw [directed_on_iff_directed, ← directed_comp, (∘)] at h ⊢,
  apply h.mono_comp _ _,
  exact λ _ _, principal_mono.2
end⟩

lemma has_basis_binfi_principal'
  (h : ∀ i, p i → ∀ j, p j → ∃ k (h : p k), s k ⊆ s i ∧ s k ⊆ s j) (ne : ∃ i, p i) :
  (⨅ i (h : p i), 𝓟 (s i)).has_basis p s :=
filter.has_basis_binfi_principal h ne

lemma has_basis.map (f : α → β) (hl : l.has_basis p s) :
  (l.map f).has_basis p (λ i, f '' (s i)) :=
⟨λ t, by simp only [mem_map, image_subset_iff, hl.mem_iff, preimage]⟩

lemma has_basis.comap (f : β → α) (hl : l.has_basis p s) :
  (l.comap f).has_basis p (λ i, f ⁻¹' (s i)) :=
⟨begin
  intro t,
  simp only [mem_comap_sets, exists_prop, hl.mem_iff],
  split,
  { rintros ⟨t', ⟨i, hi, ht'⟩, H⟩,
    exact ⟨i, hi, subset.trans (preimage_mono ht') H⟩ },
  { rintros ⟨i, hi, H⟩,
    exact ⟨s i, ⟨i, hi, subset.refl _⟩, H⟩ }
end⟩

lemma comap_has_basis (f : α → β) (l : filter β) :
  has_basis (comap f l) (λ s : set β, s ∈ l) (λ s, f ⁻¹' s) :=
⟨λ t, mem_comap_sets⟩

lemma has_basis.prod_self (hl : l.has_basis p s) :
  (l ×ᶠ l).has_basis p (λ i, (s i).prod (s i)) :=
⟨begin
  intro t,
  apply mem_prod_iff.trans,
  split,
  { rintros ⟨t₁, ht₁, t₂, ht₂, H⟩,
    rcases hl.mem_iff.1 (inter_mem_sets ht₁ ht₂) with ⟨i, hi, ht⟩,
    exact ⟨i, hi, λ p ⟨hp₁, hp₂⟩, H ⟨(ht hp₁).1, (ht hp₂).2⟩⟩ },
  { rintros ⟨i, hi, H⟩,
    exact ⟨s i, hl.mem_of_mem hi, s i, hl.mem_of_mem hi, H⟩ }
end⟩

<<<<<<< HEAD
=======
lemma mem_prod_self_iff {s} : s ∈ l ×ᶠ l ↔ ∃ t ∈ l, set.prod t t ⊆ s :=
l.basis_sets.prod_self.mem_iff

lemma has_basis.exists_iff (hl : l.has_basis p s) {P : set α → Prop}
  (mono : ∀ ⦃s t⦄, s ⊆ t → P t → P s) :
  (∃ s ∈ l, P s) ↔ ∃ (i) (hi : p i), P (s i) :=
⟨λ ⟨s, hs, hP⟩, let ⟨i, hi, his⟩ := hl.mem_iff.1 hs in ⟨i, hi, mono his hP⟩,
  λ ⟨i, hi, hP⟩, ⟨s i, hl.mem_of_mem hi, hP⟩⟩

lemma has_basis.forall_iff (hl : l.has_basis p s) {P : set α → Prop}
  (mono : ∀ ⦃s t⦄, s ⊆ t → P s → P t) :
  (∀ s ∈ l, P s) ↔ ∀ i, p i → P (s i) :=
⟨λ H i hi, H (s i) $ hl.mem_of_mem hi,
  λ H s hs, let ⟨i, hi, his⟩ := hl.mem_iff.1 hs in mono his (H i hi)⟩

>>>>>>> 46310185
lemma has_basis.sInter_sets (h : has_basis l p s) :
  ⋂₀ l.sets = ⋂ i ∈ set_of p, s i :=
begin
  ext x,
  suffices : (∀ t ∈ l, x ∈ t) ↔ ∀ i, p i → x ∈ s i,
    by simpa only [mem_Inter, mem_set_of_eq, mem_sInter],
  simp_rw h.mem_iff,
  split,
  { intros h i hi,
    exact h (s i) ⟨i, hi, subset.refl _⟩ },
  { rintros h _ ⟨i, hi, sub⟩,
    exact sub (h i hi) },
end

variables [preorder ι] (l p s)

/-- `is_antimono_basis p s` means the image of `s` bounded by `p` is a filter basis
such that `s` is decreasing and `p` is increasing, ie `i ≤ j → p i → p j`. -/
structure is_antimono_basis extends is_basis p s : Prop :=
(decreasing : ∀ {i j}, p i → p j → i ≤ j → s j ⊆ s i)
(mono : monotone p)

/-- We say that a filter `l` has a antimono basis `s : ι → set α` bounded by `p : ι → Prop`,
if `t ∈ l` if and only if `t` includes `s i` for some `i` such that `p i`,
and `s` is decreasing and `p` is increasing, ie `i ≤ j → p i → p j`. -/
structure has_antimono_basis [preorder ι] (l : filter α) (p : ι → Prop) (s : ι → set α)
  extends has_basis l p s : Prop :=
(decreasing : ∀ {i j}, p i → p j → i ≤ j → s j ⊆ s i)
(mono : monotone p)

end same_type

section two_types

variables {la : filter α} {pa : ι → Prop} {sa : ι → set α}
  {lb : filter β} {pb : ι' → Prop} {sb : ι' → set β} {f : α → β}

lemma has_basis.tendsto_left_iff (hla : la.has_basis pa sa) :
  tendsto f la lb ↔ ∀ t ∈ lb, ∃ i (hi : pa i), ∀ x ∈ sa i, f x ∈ t :=
by { simp only [tendsto, (hla.map f).le_iff, image_subset_iff], refl }

lemma has_basis.tendsto_right_iff (hlb : lb.has_basis pb sb) :
  tendsto f la lb ↔ ∀ i (hi : pb i), ∀ᶠ x in la, f x ∈ sb i :=
by simp only [tendsto, hlb.ge_iff, mem_map, filter.eventually]

lemma has_basis.tendsto_iff (hla : la.has_basis pa sa) (hlb : lb.has_basis pb sb) :
  tendsto f la lb ↔ ∀ ib (hib : pb ib), ∃ ia (hia : pa ia), ∀ x ∈ sa ia, f x ∈ sb ib :=
by simp [hlb.tendsto_right_iff, hla.eventually_iff]

lemma tendsto.basis_left (H : tendsto f la lb) (hla : la.has_basis pa sa) :
  ∀ t ∈ lb, ∃ i (hi : pa i), ∀ x ∈ sa i, f x ∈ t :=
hla.tendsto_left_iff.1 H

lemma tendsto.basis_right (H : tendsto f la lb) (hlb : lb.has_basis pb sb) :
  ∀ i (hi : pb i), ∀ᶠ x in la, f x ∈ sb i :=
hlb.tendsto_right_iff.1 H

lemma tendsto.basis_both (H : tendsto f la lb) (hla : la.has_basis pa sa)
  (hlb : lb.has_basis pb sb) :
  ∀ ib (hib : pb ib), ∃ ia (hia : pa ia), ∀ x ∈ sa ia, f x ∈ sb ib :=
(hla.tendsto_iff hlb).1 H

lemma has_basis.prod (hla : la.has_basis pa sa) (hlb : lb.has_basis pb sb) :
  (la ×ᶠ lb).has_basis (λ i : ι × ι', pa i.1 ∧ pb i.2) (λ i, (sa i.1).prod (sb i.2)) :=
(hla.comap prod.fst).inf (hlb.comap prod.snd)

lemma has_basis.prod' {la : filter α} {lb : filter β} {ι : Type*} {p : ι → Prop}
  {sa : ι → set α} {sb : ι → set β}
  (hla : la.has_basis p sa) (hlb : lb.has_basis p sb)
  (h_dir : ∀ {i j}, p i → p j → ∃ k, p k ∧ sa k ⊆ sa i ∧ sb k ⊆ sb j) :
  (la ×ᶠ lb).has_basis p (λ i, (sa i).prod (sb i)) :=
⟨begin
  intros t,
  rw mem_prod_iff,
  split,
  { rintros ⟨u, u_in, v, v_in, huv⟩,
    rcases hla.mem_iff.mp u_in with ⟨i, hi, si⟩,
    rcases hlb.mem_iff.mp v_in with ⟨j, hj, sj⟩,
    rcases h_dir hi hj with ⟨k, hk, ki, kj⟩,
    use [k, hk],
    calc
    (sa k).prod (sb k) ⊆ (sa i).prod (sb j) : set.prod_mono ki kj
                   ... ⊆ u.prod v           : set.prod_mono si sj
                   ... ⊆ t                  : huv, },
  { rintro ⟨i, hi, h⟩,
    exact ⟨sa i, hla.mem_of_mem hi, sb i, hlb.mem_of_mem hi, h⟩ },
end⟩

end two_types

/-- `is_countably_generated f` means `f = generate s` for some countable `s`. -/
def is_countably_generated (f : filter α) : Prop :=
∃ s : set (set α), countable s ∧ f = generate s

/-- `is_countable_basis p s` means the image of `s` bounded by `p` is a countable filter basis. -/
structure is_countable_basis (p : ι → Prop) (s : ι → set α) extends is_basis p s : Prop :=
(countable : countable $ set_of p)

/-- We say that a filter `l` has a countable basis `s : ι → set α` bounded by `p : ι → Prop`,
if `t ∈ l` if and only if `t` includes `s i` for some `i` such that `p i`, and the set
defined by `p` is countable. -/
structure has_countable_basis (l : filter α) (p : ι → Prop) (s : ι → set α) extends has_basis l p s : Prop :=
(countable : countable $ set_of p)

/-- A countable filter basis `B` on a type `α` is a nonempty countable collection of sets of `α`
such that the intersection of two elements of this collection contains some element
of the collection. -/
structure countable_filter_basis (α : Type*) extends filter_basis α :=
(countable : countable sets)

-- For illustration purposes, the countable filter basis defining (at_top : filter ℕ)
instance nat.inhabited_countable_filter_basis : inhabited (countable_filter_basis ℕ) :=
⟨{ countable := countable_range (λ n, Ici n),
   ..(default $ filter_basis ℕ),}⟩

lemma antimono_seq_of_seq (s : ℕ → set α) :
  ∃ t : ℕ → set α, (∀ i j, i ≤ j → t j ⊆ t i) ∧ (⨅ i, 𝓟 $ s i) = ⨅ i, 𝓟 (t i) :=
begin
  use λ n, ⋂ m ≤ n, s m, split,
  { intros i j hij a, simp, intros h i' hi'i, apply h, transitivity; assumption },
    apply le_antisymm; rw le_infi_iff; intro i,
  { rw le_principal_iff, apply Inter_mem_sets (finite_le_nat _),
    intros j hji, rw ← le_principal_iff, apply infi_le_of_le j _, apply le_refl _ },
  { apply infi_le_of_le i _, rw principal_mono, intro a, simp, intro h, apply h, refl },
end

lemma countable_binfi_eq_infi_seq [complete_lattice α] {B : set ι} (Bcbl : countable B)
  (Bne : B.nonempty) (f : ι → α) :
  ∃ (x : ℕ → ι), (⨅ t ∈ B, f t) = ⨅ i, f (x i) :=
begin
  rw countable_iff_exists_surjective_to_subtype Bne at Bcbl,
  rcases Bcbl with ⟨g, gsurj⟩,
  rw infi_subtype',
  use (λ n, g n), apply le_antisymm; rw le_infi_iff,
  { intro i, apply infi_le_of_le (g i) _, apply le_refl _ },
  { intros a, rcases gsurj a with ⟨i, rfl⟩, apply infi_le }
end

lemma countable_binfi_eq_infi_seq' [complete_lattice α] {B : set ι} (Bcbl : countable B) (f : ι → α)
  {i₀ : ι} (h : f i₀ = ⊤) :
  ∃ (x : ℕ → ι), (⨅ t ∈ B, f t) = ⨅ i, f (x i) :=
begin
  cases B.eq_empty_or_nonempty with hB Bnonempty,
  { rw [hB, infi_emptyset],
    use λ n, i₀,
    simp [h] },
  { exact countable_binfi_eq_infi_seq Bcbl Bnonempty f }
end

lemma countable_binfi_principal_eq_seq_infi {B : set (set α)} (Bcbl : countable B) :
  ∃ (x : ℕ → set α), (⨅ t ∈ B, 𝓟 t) = ⨅ i, 𝓟 (x i) :=
countable_binfi_eq_infi_seq' Bcbl 𝓟 principal_univ

namespace is_countably_generated

/-- A set generating a countably generated filter. -/
def generating_set {f : filter α} (h : is_countably_generated f) :=
classical.some h

lemma countable_generating_set {f : filter α} (h : is_countably_generated f) :
  countable h.generating_set :=
(classical.some_spec h).1

lemma eq_generate {f : filter α} (h : is_countably_generated f) :
  f = generate h.generating_set :=
(classical.some_spec h).2

/-- A countable filter basis for a countably generated filter. -/
def countable_filter_basis {l : filter α} (h : is_countably_generated l) :
  countable_filter_basis α :=
{ countable := (countable_set_of_finite_subset h.countable_generating_set).image _,
  ..filter_basis.of_sets (h.generating_set) }

lemma filter_basis_filter {l : filter α} (h : is_countably_generated l) :
h.countable_filter_basis.to_filter_basis.filter = l :=
begin
  conv_rhs { rw h.eq_generate },
  apply of_sets_filter_eq_generate,
end

lemma has_countable_basis {l : filter α} (h : is_countably_generated l) :
  l.has_countable_basis (λ t, finite t ∧ t ⊆ h.generating_set) (λ t, ⋂₀ t) :=
⟨by convert has_basis_generate _ ; exact h.eq_generate,
 countable_set_of_finite_subset h.countable_generating_set⟩

lemma exists_countable_infi_principal {f : filter α} (h : f.is_countably_generated) :
  ∃ s : set (set α), countable s ∧ f = ⨅ t ∈ s, 𝓟 t :=
begin
  let B := h.countable_filter_basis,
  use [B.sets, B.countable],
  rw ← h.filter_basis_filter,
  rw B.to_filter_basis.eq_infi_principal,
  rw infi_subtype''
end

lemma exists_seq {f : filter α} (cblb : f.is_countably_generated) :
  ∃ x : ℕ → set α, f = ⨅ i, 𝓟 (x i) :=
begin
  rcases cblb.exists_countable_infi_principal with ⟨B, Bcbl, rfl⟩,
  exact countable_binfi_principal_eq_seq_infi Bcbl,
end

lemma exists_antimono_seq {f : filter α} (cblb : f.is_countably_generated) :
  ∃ x : ℕ → set α, (∀ ⦃i j⦄, i ≤ j → x j ⊆ x i) ∧ f = ⨅ i, 𝓟 (x i) :=
begin
  rcases cblb.exists_seq with ⟨x', hx'⟩,
  let x := λ n, ⋂ m ≤ n, x' m,
  use x, split,
  { intros i j hij a, simp [x], intros h i' hi'i, apply h, transitivity; assumption },
  subst hx', apply le_antisymm; rw le_infi_iff; intro i,
  { rw le_principal_iff, apply Inter_mem_sets (finite_le_nat _),
    intros j hji, rw ← le_principal_iff, apply infi_le_of_le j _, apply le_refl _ },
  { apply infi_le_of_le i _, rw principal_mono, intro a, simp [x], intro h, apply h, refl },
end

lemma has_antimono_basis {f : filter α} (h : f.is_countably_generated) :
 ∃ x : ℕ → set α, f.has_antimono_basis (λ _, true) x :=
begin
  rcases h.exists_antimono_seq with ⟨x, x_dec, rfl⟩,
  refine ⟨x, has_basis_infi_principal _, _, monotone_const⟩,
  exacts [directed_of_sup x_dec, λ i j _ _ h, x_dec h]
end

end is_countably_generated

lemma has_countable_basis.is_countably_generated {f : filter α} {p : ι → Prop} {s : ι → set α}
  (h : f.has_countable_basis p s) :
  f.is_countably_generated :=
⟨{t | ∃ i, p i ∧ s i = t}, h.countable.image s, h.to_has_basis.eq_generate⟩

lemma is_countably_generated_seq (x : ℕ → set α) : is_countably_generated (⨅ i, 𝓟 $ x i) :=
begin
  rcases antimono_seq_of_seq x with ⟨y, am, h⟩,
  rw h,
  use [range y, countable_range _],
  rw (has_basis_infi_principal _).eq_generate,
  { simp [range] },
  { exact directed_of_sup am },
  { use 0 },
end

lemma is_countably_generated_of_seq {f : filter α} (h : ∃ x : ℕ → set α, f = ⨅ i, 𝓟 $ x i) :
  f.is_countably_generated  :=
let ⟨x, h⟩ := h in by rw h ; apply is_countably_generated_seq

lemma is_countably_generated_binfi_principal {B : set $ set α} (h : countable B) :
  is_countably_generated (⨅ (s ∈ B), 𝓟 s) :=
is_countably_generated_of_seq (countable_binfi_principal_eq_seq_infi h)

lemma is_countably_generated_iff_exists_antimono_basis {f : filter α} : is_countably_generated f ↔
  ∃ x : ℕ → set α, f.has_antimono_basis (λ _, true) x :=
begin
  split,
  { intro h,
    exact h.has_antimono_basis },
  { rintros ⟨x, h⟩,
    rw h.to_has_basis.eq_infi,
    exact is_countably_generated_seq x },
end

namespace is_countably_generated

lemma exists_antimono_seq' {f : filter α} (cblb : f.is_countably_generated) :
  ∃ x : ℕ → set α, (∀ i j, i ≤ j → x j ⊆ x i) ∧ ∀ {s}, (s ∈ f ↔ ∃ i, x i ⊆ s) :=
let ⟨x, hx⟩ := is_countably_generated_iff_exists_antimono_basis.mp cblb in
⟨x, λ i j, hx.decreasing trivial trivial, λ s, by simp [hx.to_has_basis.mem_iff]⟩

protected lemma comap {l : filter β} (h : l.is_countably_generated) (f : α → β) :
  (comap f l).is_countably_generated :=
begin
  rcases h.exists_seq with ⟨x, hx⟩,
  apply is_countably_generated_of_seq,
  use λ i, f ⁻¹' x i,
  calc
    comap f l = comap f (⨅ i, 𝓟 (x i))   : by rw hx
          ... = (⨅ i, comap f $ 𝓟 $ x i) : comap_infi
          ... = (⨅ i, 𝓟 $ f ⁻¹' x i)     : by simp_rw comap_principal,
end

end is_countably_generated

end filter<|MERGE_RESOLUTION|>--- conflicted
+++ resolved
@@ -489,8 +489,6 @@
     exact ⟨s i, hl.mem_of_mem hi, s i, hl.mem_of_mem hi, H⟩ }
 end⟩
 
-<<<<<<< HEAD
-=======
 lemma mem_prod_self_iff {s} : s ∈ l ×ᶠ l ↔ ∃ t ∈ l, set.prod t t ⊆ s :=
 l.basis_sets.prod_self.mem_iff
 
@@ -506,7 +504,6 @@
 ⟨λ H i hi, H (s i) $ hl.mem_of_mem hi,
   λ H s hs, let ⟨i, hi, his⟩ := hl.mem_iff.1 hs in mono his (H i hi)⟩
 
->>>>>>> 46310185
 lemma has_basis.sInter_sets (h : has_basis l p s) :
   ⋂₀ l.sets = ⋂ i ∈ set_of p, s i :=
 begin
