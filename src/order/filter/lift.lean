/-
Copyright (c) 2019 Johannes Hölzl. All rights reserved.
Released under Apache 2.0 license as described in the file LICENSE.
Authors: Johannes Hölzl
-/
import order.filter.bases

/-!
# Lift filters along filter and set functions
-/

open set

open_locale classical filter

namespace filter
variables {α : Type*} {β : Type*} {γ : Type*} {ι : Sort*}

section lift

/-- A variant on `bind` using a function `g` taking a set instead of a member of `α`.
This is essentially a push-forward along a function mapping each set to a filter. -/
protected def lift (f : filter α) (g : set α → filter β) :=
⨅s ∈ f, g s

variables {f f₁ f₂ : filter α} {g g₁ g₂ : set α → filter β}

<<<<<<< HEAD
lemma has_basis.mem_lift_iff {ι} {p : ι → Prop} {s : ι → set α} {f : filter α} (hf : f.has_basis p s)
  {β : ι → Type*} {pg : Π i, β i → Prop} {sg : Π i, β i → set γ} {g : set α → filter γ}
  (hg : ∀ i, (g $ s i).has_basis (pg i) (sg i)) (gm : monotone g) {s : set γ} :
=======
/-- If `(p : ι → Prop, s : ι → set α)` is a basis of a filter `f`, `g` is a monotone function
`set α → filter γ`, and for each `i`, `(pg : β i → Prop, sg : β i → set α)` is a basis
of the filter `g (s i)`, then `(λ (i : ι) (x : β i), p i ∧ pg i x, λ (i : ι) (x : β i), sg i x)`
is a basis of the filter `f.lift g`.

This basis is parametrized by `i : ι` and `x : β i`, so in order to formulate this fact using
`has_basis` one has to use `Σ i, β i` as the index type, see `filter.has_basis.lift`.
This lemma states the corresponding `mem_iff` statement without using a sigma type. -/
lemma has_basis.mem_lift_iff {ι} {p : ι → Prop} {s : ι → set α} {f : filter α}
  (hf : f.has_basis p s) {β : ι → Type*} {pg : Π i, β i → Prop} {sg : Π i, β i → set γ}
  {g : set α → filter γ} (hg : ∀ i, (g $ s i).has_basis (pg i) (sg i)) (gm : monotone g)
  {s : set γ} :
>>>>>>> acedda0d
  s ∈ f.lift g ↔ ∃ (i : ι) (hi : p i) (x : β i) (hx : pg i x), sg i x ⊆ s :=
begin
  refine (mem_binfi _ ⟨univ, univ_sets _⟩).trans _,
  { intros t₁ ht₁ t₂ ht₂,
    exact ⟨t₁ ∩ t₂, inter_mem_sets ht₁ ht₂, gm $ inter_subset_left _ _,
      gm $ inter_subset_right _ _⟩ },
  { simp only [← (hg _).mem_iff],
    exact hf.exists_iff (λ t₁ t₂ ht H, gm ht H) }
end

<<<<<<< HEAD
=======
/-- If `(p : ι → Prop, s : ι → set α)` is a basis of a filter `f`, `g` is a monotone function
`set α → filter γ`, and for each `i`, `(pg : β i → Prop, sg : β i → set α)` is a basis
of the filter `g (s i)`, then `(λ (i : ι) (x : β i), p i ∧ pg i x, λ (i : ι) (x : β i), sg i x)`
is a basis of the filter `f.lift g`.

This basis is parametrized by `i : ι` and `x : β i`, so in order to formulate this fact using
`has_basis` one has to use `Σ i, β i` as the index type. See also `filter.has_basis.mem_lift_iff`
for the corresponding `mem_iff` statement formulated without using a sigma type. -/
>>>>>>> acedda0d
lemma has_basis.lift {ι} {p : ι → Prop} {s : ι → set α} {f : filter α} (hf : f.has_basis p s)
  {β : ι → Type*} {pg : Π i, β i → Prop} {sg : Π i, β i → set γ} {g : set α → filter γ}
  (hg : ∀ i, (g $ s i).has_basis (pg i) (sg i)) (gm : monotone g) :
  (f.lift g).has_basis (λ i : Σ i, β i, p i.1 ∧ pg i.1 i.2) (λ i : Σ i, β i, sg i.1 i.2) :=
begin
  refine ⟨λ t, (hf.mem_lift_iff hg gm).trans _⟩,
  simp [sigma.exists, and_assoc, exists_and_distrib_left]
end

lemma mem_lift_sets (hg : monotone g) {s : set β} :
  s ∈ f.lift g ↔ ∃t∈f, s ∈ g t :=
(f.basis_sets.mem_lift_iff (λ s, (g s).basis_sets) hg).trans $
  by simp only [id, ← exists_sets_subset_iff]

lemma mem_lift {s : set β} {t : set α} (ht : t ∈ f) (hs : s ∈ g t) :
  s ∈ f.lift g :=
le_principal_iff.mp $ show f.lift g ≤ 𝓟 s,
  from infi_le_of_le t $ infi_le_of_le ht $ le_principal_iff.mpr hs

lemma lift_le {f : filter α} {g : set α → filter β} {h : filter β} {s : set α}
  (hs : s ∈ f) (hg : g s ≤ h) : f.lift g ≤ h :=
infi_le_of_le s $ infi_le_of_le hs $ hg

lemma le_lift {f : filter α} {g : set α → filter β} {h : filter β}
  (hh : ∀s∈f, h ≤ g s) : h ≤ f.lift g :=
le_infi $ assume s, le_infi $ assume hs, hh s hs

lemma lift_mono (hf : f₁ ≤ f₂) (hg : g₁ ≤ g₂) : f₁.lift g₁ ≤ f₂.lift g₂ :=
infi_le_infi $ assume s, infi_le_infi2 $ assume hs, ⟨hf hs, hg s⟩

lemma lift_mono' (hg : ∀s∈f, g₁ s ≤ g₂ s) : f.lift g₁ ≤ f.lift g₂ :=
infi_le_infi $ assume s, infi_le_infi $ assume hs, hg s hs

lemma map_lift_eq {m : β → γ} (hg : monotone g) : map m (f.lift g) = f.lift (map m ∘ g) :=
have monotone (map m ∘ g),
  from map_mono.comp hg,
filter_eq $ set.ext $
  by simp only [mem_lift_sets hg, mem_lift_sets this, exists_prop, forall_const, mem_map, iff_self,
    function.comp_app]

lemma comap_lift_eq {m : γ → β} (hg : monotone g) : comap m (f.lift g) = f.lift (comap m ∘ g) :=
have monotone (comap m ∘ g),
  from comap_mono.comp hg,
filter_eq $ set.ext begin
  simp only [mem_lift_sets hg, mem_lift_sets this, comap, mem_lift_sets, mem_set_of_eq, exists_prop,
    function.comp_apply],
  exact λ s,
   ⟨λ ⟨b, ⟨a, ha, hb⟩, hs⟩, ⟨a, ha, b, hb, hs⟩,
    λ ⟨a, ha, b, hb, hs⟩, ⟨b, ⟨a, ha, hb⟩, hs⟩⟩
end

theorem comap_lift_eq2 {m : β → α} {g : set β → filter γ} (hg : monotone g) :
  (comap m f).lift g = f.lift (g ∘ preimage m) :=
le_antisymm
  (le_infi $ assume s, le_infi $ assume hs,
    infi_le_of_le (preimage m s) $ infi_le _ ⟨s, hs, subset.refl _⟩)
  (le_infi $ assume s, le_infi $ assume ⟨s', hs', (h_sub : preimage m s' ⊆ s)⟩,
    infi_le_of_le s' $ infi_le_of_le hs' $ hg h_sub)

lemma map_lift_eq2 {g : set β → filter γ} {m : α → β} (hg : monotone g) :
  (map m f).lift g = f.lift (g ∘ image m) :=
le_antisymm
  (infi_le_infi2 $ assume s, ⟨image m s,
    infi_le_infi2 $ assume hs, ⟨
      f.sets_of_superset hs $ assume a h, mem_image_of_mem _ h,
      le_refl _⟩⟩)
  (infi_le_infi2 $ assume t, ⟨preimage m t,
    infi_le_infi2 $ assume ht, ⟨ht,
      hg $ assume x, assume h : x ∈ m '' preimage m t,
        let ⟨y, hy, h_eq⟩ := h in
        show x ∈ t, from h_eq ▸ hy⟩⟩)

lemma lift_comm {g : filter β} {h : set α → set β → filter γ} :
  f.lift (λs, g.lift (h s)) = g.lift (λt, f.lift (λs, h s t)) :=
le_antisymm
  (le_infi $ assume i, le_infi $ assume hi, le_infi $ assume j, le_infi $ assume hj,
    infi_le_of_le j $ infi_le_of_le hj $ infi_le_of_le i $ infi_le _ hi)
  (le_infi $ assume i, le_infi $ assume hi, le_infi $ assume j, le_infi $ assume hj,
    infi_le_of_le j $ infi_le_of_le hj $ infi_le_of_le i $ infi_le _ hi)

lemma lift_assoc {h : set β → filter γ} (hg : monotone g)  :
  (f.lift g).lift h = f.lift (λs, (g s).lift h) :=
le_antisymm
  (le_infi $ assume s, le_infi $ assume hs, le_infi $ assume t, le_infi $ assume ht,
    infi_le_of_le t $ infi_le _ $ (mem_lift_sets hg).mpr ⟨_, hs, ht⟩)
  (le_infi $ assume t, le_infi $ assume ht,
    let ⟨s, hs, h'⟩ := (mem_lift_sets hg).mp ht in
    infi_le_of_le s $ infi_le_of_le hs $ infi_le_of_le t $ infi_le _ h')

lemma lift_lift_same_le_lift {g : set α → set α → filter β} :
  f.lift (λs, f.lift (g s)) ≤ f.lift (λs, g s s) :=
le_infi $ assume s, le_infi $ assume hs, infi_le_of_le s $ infi_le_of_le hs $ infi_le_of_le s $ infi_le _ hs

lemma lift_lift_same_eq_lift {g : set α → set α → filter β}
  (hg₁ : ∀s, monotone (λt, g s t)) (hg₂ : ∀t, monotone (λs, g s t)) :
  f.lift (λs, f.lift (g s)) = f.lift (λs, g s s) :=
le_antisymm
  lift_lift_same_le_lift
  (le_infi $ assume s, le_infi $ assume hs, le_infi $ assume t, le_infi $ assume ht,
    infi_le_of_le (s ∩ t) $
    infi_le_of_le (inter_mem_sets hs ht) $
    calc g (s ∩ t) (s ∩ t) ≤ g s (s ∩ t) : hg₂ (s ∩ t) (inter_subset_left _ _)
      ... ≤ g s t                        : hg₁ s (inter_subset_right _ _))

lemma lift_principal {s : set α} (hg : monotone g) :
  (𝓟 s).lift g = g s :=
le_antisymm
  (infi_le_of_le s $ infi_le _ $ subset.refl _)
  (le_infi $ assume t, le_infi $ assume hi, hg hi)

theorem monotone_lift [preorder γ] {f : γ → filter α} {g : γ → set α → filter β}
  (hf : monotone f) (hg : monotone g) : monotone (λc, (f c).lift (g c)) :=
assume a b h, lift_mono (hf h) (hg h)

lemma lift_ne_bot_iff (hm : monotone g) : (ne_bot $ f.lift g) ↔ (∀s∈f, ne_bot (g s)) :=
begin
  rw [filter.lift, infi_subtype', infi_ne_bot_iff_of_directed', subtype.forall'],
  { rintros ⟨s, hs⟩ ⟨t, ht⟩,
    exact ⟨⟨s ∩ t, inter_mem_sets hs ht⟩, hm (inter_subset_left s t), hm (inter_subset_right s t)⟩ }
end

@[simp] lemma lift_const {f : filter α} {g : filter β} : f.lift (λx, g) = g :=
le_antisymm (lift_le univ_mem_sets $ le_refl g) (le_lift $ assume s hs, le_refl g)

@[simp] lemma lift_inf {f : filter α} {g h : set α → filter β} :
  f.lift (λx, g x ⊓ h x) = f.lift g ⊓ f.lift h :=
by simp only [filter.lift, infi_inf_eq, eq_self_iff_true]

@[simp] lemma lift_principal2 {f : filter α} : f.lift 𝓟 = f :=
le_antisymm
  (assume s hs, mem_lift hs (mem_principal_self s))
  (le_infi $ assume s, le_infi $ assume hs, by simp only [hs, le_principal_iff])

lemma lift_infi {f : ι → filter α} {g : set α → filter β}
  [hι : nonempty ι] (hg : ∀{s t}, g s ⊓ g t = g (s ∩ t)) : (infi f).lift g = (⨅i, (f i).lift g) :=
le_antisymm
  (le_infi $ assume i, lift_mono (infi_le _ _) (le_refl _))
  (assume s,
    have g_mono : monotone g,
      from assume s t h, le_of_inf_eq $ eq.trans hg $ congr_arg g $ inter_eq_self_of_subset_left h,
    have ∀t∈(infi f), (⨅ (i : ι), filter.lift (f i) g) ≤ g t,
      from assume t ht, infi_sets_induct ht
        (let ⟨i⟩ := hι in infi_le_of_le i $ infi_le_of_le univ $ infi_le _ univ_mem_sets)
        (assume i s₁ s₂ hs₁ hs₂,
          @hg s₁ s₂ ▸ le_inf (infi_le_of_le i $ infi_le_of_le s₁ $ infi_le _ hs₁) hs₂)
        (assume s₁ s₂ hs₁ hs₂, le_trans hs₂ $ g_mono hs₁),
    begin
      simp only [mem_lift_sets g_mono,  exists_imp_distrib],
      exact assume t ht hs, this t ht hs
    end)

end lift

section lift'
/-- Specialize `lift` to functions `set α → set β`. This can be viewed as a generalization of `map`.
This is essentially a push-forward along a function mapping each set to a set. -/
protected def lift' (f : filter α) (h : set α → set β) :=
f.lift (𝓟 ∘ h)

variables {f f₁ f₂ : filter α} {h h₁ h₂ : set α → set β}

lemma mem_lift' {t : set α} (ht : t ∈ f) : h t ∈ (f.lift' h) :=
le_principal_iff.mp $ show f.lift' h ≤ 𝓟 (h t),
  from infi_le_of_le t $ infi_le_of_le ht $ le_refl _

lemma has_basis.lift' {ι} {p : ι → Prop} {s} (hf : f.has_basis p s) (hh : monotone h) :
  (f.lift' h).has_basis p (h ∘ s) :=
begin
  refine ⟨λ t, (hf.mem_lift_iff _ (monotone_principal.comp hh)).trans _⟩,
  show ∀ i, (𝓟 (h (s i))).has_basis (λ j : unit, true) (λ (j : unit), h (s i)),
<<<<<<< HEAD
    from λ i, has_basis_principal,
=======
    from λ i, has_basis_principal _,
>>>>>>> acedda0d
  simp only [exists_const]
end

lemma mem_lift'_sets (hh : monotone h) {s : set β} : s ∈ (f.lift' h) ↔ (∃t∈f, h t ⊆ s) :=
mem_lift_sets $ monotone_principal.comp hh

lemma eventually_lift'_iff (hh : monotone h) {p : β → Prop} :
  (∀ᶠ y in f.lift' h, p y) ↔ (∃ t ∈ f, ∀ y ∈ h t, p y) :=
mem_lift'_sets hh

lemma lift'_le {f : filter α} {g : set α → set β} {h : filter β} {s : set α}
  (hs : s ∈ f) (hg : 𝓟 (g s) ≤ h) : f.lift' g ≤ h :=
lift_le hs hg

lemma lift'_mono (hf : f₁ ≤ f₂) (hh : h₁ ≤ h₂) : f₁.lift' h₁ ≤ f₂.lift' h₂ :=
lift_mono hf $ assume s, principal_mono.mpr $ hh s

lemma lift'_mono' (hh : ∀s∈f, h₁ s ⊆ h₂ s) : f.lift' h₁ ≤ f.lift' h₂ :=
infi_le_infi $ assume s, infi_le_infi $ assume hs, principal_mono.mpr $ hh s hs

lemma lift'_cong (hh : ∀s∈f, h₁ s = h₂ s) : f.lift' h₁ = f.lift' h₂ :=
le_antisymm (lift'_mono' $ assume s hs, le_of_eq $ hh s hs) (lift'_mono' $ assume s hs, le_of_eq $ (hh s hs).symm)

lemma map_lift'_eq {m : β → γ} (hh : monotone h) : map m (f.lift' h) = f.lift' (image m ∘ h) :=
calc map m (f.lift' h) = f.lift (map m ∘ 𝓟 ∘ h) :
    map_lift_eq $ monotone_principal.comp hh
  ... = f.lift' (image m ∘ h) : by simp only [(∘), filter.lift', map_principal, eq_self_iff_true]

lemma map_lift'_eq2 {g : set β → set γ} {m : α → β} (hg : monotone g) :
  (map m f).lift' g = f.lift' (g ∘ image m) :=
map_lift_eq2 $ monotone_principal.comp hg

theorem comap_lift'_eq {m : γ → β} (hh : monotone h) :
  comap m (f.lift' h) = f.lift' (preimage m ∘ h) :=
calc comap m (f.lift' h) = f.lift (comap m ∘ 𝓟 ∘ h) :
    comap_lift_eq $ monotone_principal.comp hh
  ... = f.lift' (preimage m ∘ h) : by simp only [(∘), filter.lift', comap_principal, eq_self_iff_true]

theorem comap_lift'_eq2 {m : β → α} {g : set β → set γ} (hg : monotone g) :
  (comap m f).lift' g = f.lift' (g ∘ preimage m) :=
comap_lift_eq2 $ monotone_principal.comp hg

lemma lift'_principal {s : set α} (hh : monotone h) :
  (𝓟 s).lift' h = 𝓟 (h s) :=
lift_principal $ monotone_principal.comp hh

lemma principal_le_lift' {t : set β} (hh : ∀s∈f, t ⊆ h s) :
  𝓟 t ≤ f.lift' h :=
le_infi $ assume s, le_infi $ assume hs, principal_mono.mpr (hh s hs)

theorem monotone_lift' [preorder γ] {f : γ → filter α} {g : γ → set α → set β}
  (hf : monotone f) (hg : monotone g) : monotone (λc, (f c).lift' (g c)) :=
assume a b h, lift'_mono (hf h) (hg h)

lemma lift_lift'_assoc {g : set α → set β} {h : set β → filter γ}
  (hg : monotone g) (hh : monotone h) :
  (f.lift' g).lift h = f.lift (λs, h (g s)) :=
calc (f.lift' g).lift h = f.lift (λs, (𝓟 (g s)).lift h) :
    lift_assoc (monotone_principal.comp hg)
  ... = f.lift (λs, h (g s)) : by simp only [lift_principal, hh, eq_self_iff_true]

lemma lift'_lift'_assoc {g : set α → set β} {h : set β → set γ}
  (hg : monotone g) (hh : monotone h) :
  (f.lift' g).lift' h = f.lift' (λs, h (g s)) :=
lift_lift'_assoc hg (monotone_principal.comp hh)

lemma lift'_lift_assoc {g : set α → filter β} {h : set β → set γ}
  (hg : monotone g) : (f.lift g).lift' h = f.lift (λs, (g s).lift' h) :=
lift_assoc hg

lemma lift_lift'_same_le_lift' {g : set α → set α → set β} :
  f.lift (λs, f.lift' (g s)) ≤ f.lift' (λs, g s s) :=
lift_lift_same_le_lift

lemma lift_lift'_same_eq_lift' {g : set α → set α → set β}
  (hg₁ : ∀s, monotone (λt, g s t)) (hg₂ : ∀t, monotone (λs, g s t)) :
  f.lift (λs, f.lift' (g s)) = f.lift' (λs, g s s) :=
lift_lift_same_eq_lift
  (assume s, monotone_principal.comp (hg₁ s))
  (assume t, monotone_principal.comp (hg₂ t))

lemma lift'_inf_principal_eq {h : set α → set β} {s : set β} :
  f.lift' h ⊓ 𝓟 s = f.lift' (λt, h t ∩ s) :=
by simp only [filter.lift', filter.lift, (∘), ← inf_principal, infi_subtype', ← infi_inf]

lemma lift'_ne_bot_iff (hh : monotone h) : (ne_bot (f.lift' h)) ↔ (∀s∈f, (h s).nonempty) :=
calc (ne_bot (f.lift' h)) ↔ (∀s∈f, ne_bot (𝓟 (h s))) :
    lift_ne_bot_iff (monotone_principal.comp hh)
  ... ↔ (∀s∈f, (h s).nonempty) : by simp only [principal_ne_bot_iff]

@[simp] lemma lift'_id {f : filter α} : f.lift' id = f :=
lift_principal2

lemma le_lift' {f : filter α} {h : set α → set β} {g : filter β}
  (h_le : ∀s∈f, h s ∈ g) : g ≤ f.lift' h :=
le_infi $ assume s, le_infi $ assume hs, by simp only [h_le, le_principal_iff, function.comp_app]; exact h_le s hs

lemma lift_infi' {f : ι → filter α} {g : set α → filter β}
  [nonempty ι] (hf : directed (≥) f) (hg : monotone g) : (infi f).lift g = (⨅i, (f i).lift g) :=
le_antisymm
  (le_infi $ assume i, lift_mono (infi_le _ _) (le_refl _))
  (assume s,
  begin
    rw mem_lift_sets hg,
    simp only [exists_imp_distrib, mem_infi hf],
    exact assume t i ht hs, mem_infi_sets i $ mem_lift ht hs
  end)

lemma lift'_infi {f : ι → filter α} {g : set α → set β}
  [nonempty ι] (hg : ∀{s t}, g s ∩ g t = g (s ∩ t)) : (infi f).lift' g = (⨅i, (f i).lift' g) :=
lift_infi $ by simp only [principal_eq_iff_eq, inf_principal, function.comp_app]; apply assume s t, hg

theorem comap_eq_lift' {f : filter β} {m : α → β} :
  comap m f = f.lift' (preimage m) :=
filter.ext $ λ s, (mem_lift'_sets monotone_preimage).symm

lemma eventually_lift'_powerset {f : filter α} {p : set α → Prop} :
  (∀ᶠ s in f.lift' powerset, p s) ↔ ∃ s ∈ f, ∀ t ⊆ s, p t :=
eventually_lift'_iff (λ _ _, powerset_mono.2)

lemma eventually_lift'_powerset' {f : filter α} {p : set α → Prop}
  (hp : ∀ ⦃s t⦄, s ⊆ t → p t → p s) :
  (∀ᶠ s in f.lift' powerset, p s) ↔ ∃ s ∈ f, p s :=
eventually_lift'_powerset.trans $ exists_congr $ λ s, exists_congr $
  λ hsf, ⟨λ H, H s (subset.refl s), λ hs t ht, hp ht hs⟩

instance lift'_powerset_ne_bot (f : filter α) : ne_bot (f.lift' powerset) :=
(lift'_ne_bot_iff (λ _ _, powerset_mono.2)).2 $ λ _ _, powerset_nonempty

@[simp] lemma eventually_lift'_powerset_forall {f : filter α} {p : α → Prop} :
  (∀ᶠ s in f.lift' powerset, ∀ x ∈ s, p x) ↔ ∀ᶠ x in f, p x :=
iff.trans (eventually_lift'_powerset' $ λ s t hst ht x hx, ht x (hst hx))
  exists_sets_subset_iff

alias eventually_lift'_powerset_forall ↔
  filter.eventually.of_lift'_powerset filter.eventually.lift'_powerset

@[simp] lemma eventually_lift'_powerset_eventually {f g : filter α} {p : α → Prop} :
  (∀ᶠ s in f.lift' powerset, ∀ᶠ x in g, x ∈ s → p x) ↔ ∀ᶠ x in f ⊓ g, p x :=
calc _ ↔ ∃ s ∈ f, ∀ᶠ x in g, x ∈ s → p x :
  eventually_lift'_powerset' $ λ s t hst ht, ht.mono $ λ x hx hs, hx (hst hs)
... ↔ ∃ (s ∈ f) (t ∈ g), ∀ x, x ∈ t → x ∈ s → p x :
  by simp only [eventually_iff_exists_mem]
... ↔ ∀ᶠ x in f ⊓ g, p x :
  by simp only [filter.eventually, mem_inf_sets, subset_def, mem_inter_iff,
    ← and_imp, and_comm, mem_set_of_eq]

end lift'

section prod
variables {f : filter α}

lemma prod_def {f : filter α} {g : filter β} : f.prod g = (f.lift $ λs, g.lift' $ set.prod s) :=
have ∀(s:set α) (t : set β),
    𝓟 (set.prod s t) = (𝓟 s).comap prod.fst ⊓ (𝓟 t).comap prod.snd,
  by simp only [principal_eq_iff_eq, comap_principal, inf_principal]; intros; refl,
begin
  simp only [filter.lift', function.comp, this, lift_inf, lift_const, lift_inf],
  rw [← comap_lift_eq monotone_principal, ← comap_lift_eq monotone_principal],
  simp only [filter.prod, lift_principal2, eq_self_iff_true]
end

lemma prod_same_eq : filter.prod f f = f.lift' (λt, set.prod t t) :=
by rw [prod_def];
from lift_lift'_same_eq_lift'
  (assume s, set.monotone_prod monotone_const monotone_id)
  (assume t, set.monotone_prod monotone_id monotone_const)

lemma mem_prod_same_iff {s : set (α×α)} :
  s ∈ filter.prod f f ↔ (∃t∈f, set.prod t t ⊆ s) :=
by rw [prod_same_eq, mem_lift'_sets]; exact set.monotone_prod monotone_id monotone_id

lemma tendsto_prod_self_iff {f : α × α → β} {x : filter α} {y : filter β} :
  filter.tendsto f (filter.prod x x) y ↔
  ∀ W ∈ y, ∃ U ∈ x, ∀ (x x' : α), x ∈ U → x' ∈ U → f (x, x') ∈ W :=
by simp only [tendsto_def, mem_prod_same_iff, prod_sub_preimage_iff, exists_prop, iff_self]

variables {α₁ : Type*} {α₂ : Type*} {β₁ : Type*} {β₂ : Type*}

lemma prod_lift_lift
  {f₁ : filter α₁} {f₂ : filter α₂} {g₁ : set α₁ → filter β₁} {g₂ : set α₂ → filter β₂}
  (hg₁ : monotone g₁) (hg₂ : monotone g₂) :
  filter.prod (f₁.lift g₁) (f₂.lift g₂) = f₁.lift (λs, f₂.lift (λt, filter.prod (g₁ s) (g₂ t))) :=
begin
  simp only [prod_def],
  rw [lift_assoc],
  apply congr_arg, funext x,
  rw [lift_comm],
  apply congr_arg, funext y,
  rw [lift'_lift_assoc],
  exact hg₂,
  exact hg₁
end

lemma prod_lift'_lift'
  {f₁ : filter α₁} {f₂ : filter α₂} {g₁ : set α₁ → set β₁} {g₂ : set α₂ → set β₂}
  (hg₁ : monotone g₁) (hg₂ : monotone g₂) :
  filter.prod (f₁.lift' g₁) (f₂.lift' g₂) = f₁.lift (λs, f₂.lift' (λt, set.prod (g₁ s) (g₂ t))) :=
begin
  rw [prod_def, lift_lift'_assoc],
  apply congr_arg, funext x,
  rw [lift'_lift'_assoc],
  exact hg₂,
  exact set.monotone_prod monotone_const monotone_id,
  exact hg₁,
  exact (monotone_lift' monotone_const $ monotone_lam $
    assume x, set.monotone_prod monotone_id monotone_const)
end

end prod

end filter<|MERGE_RESOLUTION|>--- conflicted
+++ resolved
@@ -25,11 +25,6 @@
 
 variables {f f₁ f₂ : filter α} {g g₁ g₂ : set α → filter β}
 
-<<<<<<< HEAD
-lemma has_basis.mem_lift_iff {ι} {p : ι → Prop} {s : ι → set α} {f : filter α} (hf : f.has_basis p s)
-  {β : ι → Type*} {pg : Π i, β i → Prop} {sg : Π i, β i → set γ} {g : set α → filter γ}
-  (hg : ∀ i, (g $ s i).has_basis (pg i) (sg i)) (gm : monotone g) {s : set γ} :
-=======
 /-- If `(p : ι → Prop, s : ι → set α)` is a basis of a filter `f`, `g` is a monotone function
 `set α → filter γ`, and for each `i`, `(pg : β i → Prop, sg : β i → set α)` is a basis
 of the filter `g (s i)`, then `(λ (i : ι) (x : β i), p i ∧ pg i x, λ (i : ι) (x : β i), sg i x)`
@@ -42,7 +37,6 @@
   (hf : f.has_basis p s) {β : ι → Type*} {pg : Π i, β i → Prop} {sg : Π i, β i → set γ}
   {g : set α → filter γ} (hg : ∀ i, (g $ s i).has_basis (pg i) (sg i)) (gm : monotone g)
   {s : set γ} :
->>>>>>> acedda0d
   s ∈ f.lift g ↔ ∃ (i : ι) (hi : p i) (x : β i) (hx : pg i x), sg i x ⊆ s :=
 begin
   refine (mem_binfi _ ⟨univ, univ_sets _⟩).trans _,
@@ -53,8 +47,6 @@
     exact hf.exists_iff (λ t₁ t₂ ht H, gm ht H) }
 end
 
-<<<<<<< HEAD
-=======
 /-- If `(p : ι → Prop, s : ι → set α)` is a basis of a filter `f`, `g` is a monotone function
 `set α → filter γ`, and for each `i`, `(pg : β i → Prop, sg : β i → set α)` is a basis
 of the filter `g (s i)`, then `(λ (i : ι) (x : β i), p i ∧ pg i x, λ (i : ι) (x : β i), sg i x)`
@@ -63,7 +55,6 @@
 This basis is parametrized by `i : ι` and `x : β i`, so in order to formulate this fact using
 `has_basis` one has to use `Σ i, β i` as the index type. See also `filter.has_basis.mem_lift_iff`
 for the corresponding `mem_iff` statement formulated without using a sigma type. -/
->>>>>>> acedda0d
 lemma has_basis.lift {ι} {p : ι → Prop} {s : ι → set α} {f : filter α} (hf : f.has_basis p s)
   {β : ι → Type*} {pg : Π i, β i → Prop} {sg : Π i, β i → set γ} {g : set α → filter γ}
   (hg : ∀ i, (g $ s i).has_basis (pg i) (sg i)) (gm : monotone g) :
@@ -234,11 +225,7 @@
 begin
   refine ⟨λ t, (hf.mem_lift_iff _ (monotone_principal.comp hh)).trans _⟩,
   show ∀ i, (𝓟 (h (s i))).has_basis (λ j : unit, true) (λ (j : unit), h (s i)),
-<<<<<<< HEAD
-    from λ i, has_basis_principal,
-=======
     from λ i, has_basis_principal _,
->>>>>>> acedda0d
   simp only [exists_const]
 end
 
