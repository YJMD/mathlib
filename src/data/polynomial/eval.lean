/-
Copyright (c) 2018 Chris Hughes. All rights reserved.
Released under Apache 2.0 license as described in the file LICENSE.
Authors: Chris Hughes, Johannes Hölzl, Scott Morrison, Jens Wagemaker
-/
import data.polynomial.induction
import data.polynomial.degree.basic
import deprecated.ring

/-!
# Theory of univariate polynomials

The main defs here are `eval₂`, `eval`, and `map`.
We give several lemmas about their interaction with each other and with module operations.
-/

noncomputable theory

open finsupp finset add_monoid_algebra
open_locale big_operators

namespace polynomial
universes u v w y
variables {R : Type u} {S : Type v} {T : Type w} {ι : Type y} {a b : R} {m n : ℕ}

section semiring
variables [semiring R] {p q r : polynomial R}

section
variables [semiring S]
variables (f : R →+* S) (x : S)

/-- Evaluate a polynomial `p` given a ring hom `f` from the scalar ring
  to the target and a value `x` for the variable in the target -/
def eval₂ (p : polynomial R) : S :=
p.sum (λ e a, f a * x ^ e)

lemma eval₂_eq_sum {f : R →+* S} {x : S} : p.eval₂ f x = p.sum (λ e a, f a * x ^ e) := rfl

@[simp] lemma eval₂_zero : (0 : polynomial R).eval₂ f x = 0 :=
finsupp.sum_zero_index

@[simp] lemma eval₂_C : (C a).eval₂ f x = f a :=
(sum_single_index $ by rw [f.map_zero, zero_mul]).trans $ by simp [pow_zero, mul_one]

@[simp] lemma eval₂_X : X.eval₂ f x = x :=
(sum_single_index $ by rw [f.map_zero, zero_mul]).trans $ by rw [f.map_one, one_mul, pow_one]

@[simp] lemma eval₂_monomial {n : ℕ} {r : R} : (monomial n r).eval₂ f x = (f r) * x^n :=
begin
  apply sum_single_index,
  simp,
end

@[simp] lemma eval₂_X_pow {n : ℕ} : (X^n).eval₂ f x = x^n :=
begin
  rw ←monomial_one_eq_X_pow,
  convert eval₂_monomial f x,
  simp,
end

@[simp] lemma eval₂_add : (p + q).eval₂ f x = p.eval₂ f x + q.eval₂ f x :=
finsupp.sum_add_index
  (λ _, by rw [f.map_zero, zero_mul])
  (λ _ _ _, by rw [f.map_add, add_mul])

@[simp] lemma eval₂_one : (1 : polynomial R).eval₂ f x = 1 :=
by rw [← C_1, eval₂_C, f.map_one]

@[simp] lemma eval₂_bit0 : (bit0 p).eval₂ f x = bit0 (p.eval₂ f x) :=
by rw [bit0, eval₂_add, bit0]

@[simp] lemma eval₂_bit1 : (bit1 p).eval₂ f x = bit1 (p.eval₂ f x) :=
by rw [bit1, eval₂_add, eval₂_bit0, eval₂_one, bit1]

@[simp] lemma eval₂_smul (g : R →+* S) (p : polynomial R) (x : S) {s : R} :
  eval₂ g x (s • p) = g s • eval₂ g x p :=
begin
  simp only [eval₂, sum_smul_index, forall_const, zero_mul, g.map_zero, g.map_mul, mul_assoc],
  -- Why doesn't `rw [←finsupp.mul_sum]` work?
  convert (@finsupp.mul_sum _ _ _ _ _ (g s) p (λ i a, (g a * x ^ i))).symm,
end

instance eval₂.is_add_monoid_hom : is_add_monoid_hom (eval₂ f x) :=
{ map_zero := eval₂_zero _ _, map_add := λ _ _, eval₂_add _ _ }


@[simp] lemma eval₂_nat_cast (n : ℕ) : (n : polynomial R).eval₂ f x = n :=
nat.rec_on n rfl $ λ n ih, by rw [n.cast_succ, eval₂_add, ih, eval₂_one, n.cast_succ]

variables [semiring T]
lemma eval₂_sum (p : polynomial T) (g : ℕ → T → polynomial R) (x : S) :
  (p.sum g).eval₂ f x = p.sum (λ n a, (g n a).eval₂ f x) :=
finsupp.sum_sum_index (by simp [is_add_monoid_hom.map_zero f])
  (by intros; simp [right_distrib, is_add_monoid_hom.map_add f])


lemma eval₂_finset_sum (s : finset ι) (g : ι → polynomial R) (x : S) :
  (∑ i in s, g i).eval₂ f x = ∑ i in s, (g i).eval₂ f x :=
begin
  classical,
  induction s using finset.induction with p hp s hs, simp,
  rw [sum_insert, eval₂_add, hs, sum_insert]; assumption,
end

lemma eval₂_mul_noncomm (hf : ∀ b a, f b * a = a * f b) :
  (p * q).eval₂ f x = p.eval₂ f x * q.eval₂ f x :=
begin
  have f_zero : ∀ (a : ℕ), f 0 * x ^ a = 0,
  { intro, simp },
  have f_add : ∀ (a : ℕ) (b₁ b₂ : R), f (b₁ + b₂) * x ^ a = f b₁ * x ^ a + f b₂ * x ^ a,
  { intros, rw [f.map_add, add_mul] },

  simp_rw [eval₂, add_monoid_algebra.mul_def, finsupp.sum_mul _ p, finsupp.mul_sum _ q],
  rw sum_sum_index; try { assumption },
  apply sum_congr rfl, assume i hi, dsimp only,
  rw sum_sum_index; try { assumption },
  apply sum_congr rfl, assume j hj, dsimp only,
<<<<<<< HEAD
  rw [sum_single_index, is_semiring_hom.map_mul f, pow_add],
  { rw [mul_assoc, ←mul_assoc _ (x ^ i), hf _ (x ^ i), mul_assoc, mul_assoc] },
=======
  rw [sum_single_index, f.map_mul, pow_add],
  { rw [mul_assoc, ←mul_assoc _ (x ^ i), ← hf _ (x ^ i), mul_assoc, mul_assoc] },
>>>>>>> 329393a7
  { apply f_zero }
 end

lemma eval₂_list_prod_noncomm (ps : list (polynomial R)) (hf : ∀ b a, f b * a = a * f b):
  ps.prod.eval₂ f x = (ps.map (polynomial.eval₂ f x)).prod :=
begin
  induction ps,
  { simp },
  { simp [eval₂_mul_noncomm _ _ hf, ps_ih] {contextual := tt} }
end

/-- `eval₂` as a `ring_hom` for noncommutative rings -/
def eval₂_ring_hom' (f : R →+* S) (hf : ∀ b a, f b * a = a * f b) (x : S) : polynomial R →+* S :=
{ to_fun := eval₂ f x,
  map_add' := λ _ _, eval₂_add _ _,
  map_zero' := eval₂_zero _ _,
  map_mul' := λ _ _, eval₂_mul_noncomm _ _ hf,
  map_one' := eval₂_one _ _ }

end

/-!
We next prove that eval₂ is multiplicative
as long as target ring is commutative
(even if the source ring is not).
-/
section eval₂
variables [comm_semiring S]
variables (f : R →+* S) (x : S)

@[simp] lemma eval₂_mul : (p * q).eval₂ f x = p.eval₂ f x * q.eval₂ f x :=
begin
  apply eval₂_mul_noncomm,
  simp [mul_comm]
end

instance eval₂.is_semiring_hom : is_semiring_hom (eval₂ f x) :=
⟨eval₂_zero _ _, eval₂_one _ _, λ _ _, eval₂_add _ _, λ _ _, eval₂_mul _ _⟩

/-- `eval₂` as a `ring_hom` -/
def eval₂_ring_hom (f : R →+* S) (x) : polynomial R →+* S :=
ring_hom.of (eval₂ f x)

@[simp] lemma coe_eval₂_ring_hom (f : R →+* S) (x) : ⇑(eval₂_ring_hom f x) = eval₂ f x := rfl

lemma eval₂_pow (n : ℕ) : (p ^ n).eval₂ f x = p.eval₂ f x ^ n := (eval₂_ring_hom _ _).map_pow _ _

end eval₂

section eval
variables {x : R}

/-- `eval x p` is the evaluation of the polynomial `p` at `x` -/
def eval : R → polynomial R → R := eval₂ (ring_hom.id _)

lemma eval_eq_sum : p.eval x = sum p (λ e a, a * x ^ e) :=
rfl

@[simp] lemma eval_C : (C a).eval x = a := eval₂_C _ _

@[simp] lemma eval_nat_cast {n : ℕ} : (n : polynomial R).eval x = n :=
by simp only [←C_eq_nat_cast, eval_C]

@[simp] lemma eval_X : X.eval x = x := eval₂_X _ _

@[simp] lemma eval_monomial {n a} : (monomial n a).eval x = a * x^n :=
eval₂_monomial _ _

@[simp] lemma eval_zero : (0 : polynomial R).eval x = 0 :=  eval₂_zero _ _

@[simp] lemma eval_add : (p + q).eval x = p.eval x + q.eval x := eval₂_add _ _

@[simp] lemma eval_one : (1 : polynomial R).eval x = 1 := eval₂_one _ _

@[simp] lemma eval_bit0 : (bit0 p).eval x = bit0 (p.eval x) := eval₂_bit0 _ _

@[simp] lemma eval_bit1 : (bit1 p).eval x = bit1 (p.eval x) := eval₂_bit1 _ _

@[simp] lemma eval_smul (p : polynomial R) (x : R) {s : R} :
  (s • p).eval x = s • p.eval x :=
eval₂_smul (ring_hom.id _) _ _

lemma eval_sum (p : polynomial R) (f : ℕ → R → polynomial R) (x : R) :
  (p.sum f).eval x = p.sum (λ n a, (f n a).eval x) :=
eval₂_sum _ _ _ _



/-- `is_root p x` implies `x` is a root of `p`. The evaluation of `p` at `x` is zero -/
def is_root (p : polynomial R) (a : R) : Prop := p.eval a = 0

instance [decidable_eq R] : decidable (is_root p a) := by unfold is_root; apply_instance

@[simp] lemma is_root.def : is_root p a ↔ p.eval a = 0 := iff.rfl

lemma coeff_zero_eq_eval_zero (p : polynomial R) :
  coeff p 0 = p.eval 0 :=
calc coeff p 0 = coeff p 0 * 0 ^ 0 : by simp
... = p.eval 0 : eq.symm $
  finset.sum_eq_single _ (λ b _ hb, by simp [zero_pow (nat.pos_of_ne_zero hb)]) (by simp)

lemma zero_is_root_of_coeff_zero_eq_zero {p : polynomial R} (hp : p.coeff 0 = 0) :
  is_root p 0 :=
by rwa coeff_zero_eq_eval_zero at hp

end eval

section comp

/-- The composition of polynomials as a polynomial. -/
def comp (p q : polynomial R) : polynomial R := p.eval₂ C q

lemma comp_eq_sum_left : p.comp q = p.sum (λ e a, C a * q ^ e) :=
rfl

@[simp] lemma comp_X : p.comp X = p :=
begin
  refine ext (λ n, _),
  rw [comp, eval₂],
  conv in (C _ * _) { rw ← single_eq_C_mul_X },
  congr,
  convert finsupp.sum_single _,
end

@[simp] lemma X_comp : X.comp p = p := eval₂_X _ _

@[simp] lemma comp_C : p.comp (C a) = C (p.eval a) :=
begin
  dsimp [comp, eval₂, eval, finsupp.sum],
  rw [← p.support.sum_hom (@C R _)],
  apply finset.sum_congr rfl; simp
end

@[simp] lemma C_comp : (C a).comp p = C a := eval₂_C _ _

@[simp] lemma comp_zero : p.comp (0 : polynomial R) = C (p.eval 0) :=
by rw [← C_0, comp_C]

@[simp] lemma zero_comp : comp (0 : polynomial R) p = 0 :=
by rw [← C_0, C_comp]

@[simp] lemma comp_one : p.comp 1 = C (p.eval 1) :=
by rw [← C_1, comp_C]

@[simp] lemma one_comp : comp (1 : polynomial R) p = 1 :=
by rw [← C_1, C_comp]

@[simp] lemma add_comp : (p + q).comp r = p.comp r + q.comp r := eval₂_add _ _

end comp

section map
variables [semiring S]
variables (f : R →+* S)

/-- `map f p` maps a polynomial `p` across a ring hom `f` -/
def map : polynomial R → polynomial S := eval₂ (C.comp f) X

instance is_semiring_hom_C_f : is_semiring_hom (C ∘ f) :=
is_semiring_hom.comp _ _

@[simp] lemma map_C : (C a).map f = C (f a) := eval₂_C _ _

@[simp] lemma map_X : X.map f = X := eval₂_X _ _

@[simp] lemma map_monomial {n a} : (monomial n a).map f = monomial n (f a) :=
begin
  dsimp only [map],
  rw [eval₂_monomial, single_eq_C_mul_X], refl,
end

@[simp] lemma map_zero : (0 : polynomial R).map f = 0 :=  eval₂_zero _ _

@[simp] lemma map_add : (p + q).map f = p.map f + q.map f := eval₂_add _ _

@[simp] lemma map_one : (1 : polynomial R).map f = 1 := eval₂_one _ _

@[simp] theorem map_nat_cast (n : ℕ) : (n : polynomial R).map f = n :=
nat.rec_on n rfl $ λ n ih, by rw [n.cast_succ, map_add, ih, map_one, n.cast_succ]

@[simp]
lemma coeff_map (n : ℕ) : coeff (p.map f) n = f (coeff p n) :=
begin
  rw [map, eval₂, coeff_sum],
  conv_rhs { rw [← sum_C_mul_X_eq p, coeff_sum, finsupp.sum,
    ← p.support.sum_hom f], },
  refine finset.sum_congr rfl (λ x hx, _),
  simp [function.comp, coeff_C_mul_X, f.map_mul],
  split_ifs; simp [is_semiring_hom.map_zero f],
end

lemma map_map [semiring T] (g : S →+* T)
  (p : polynomial R) : (p.map f).map g = p.map (g.comp f) :=
ext (by simp [coeff_map])

@[simp] lemma map_id : p.map (ring_hom.id _) = p := by simp [polynomial.ext_iff, coeff_map]

lemma eval₂_eq_eval_map {x : S} : p.eval₂ f x = (p.map f).eval x :=
begin
  apply polynomial.induction_on' p,
  { intros p q hp hq, simp [hp, hq], },
  { intros n r, simp, }
end

lemma map_injective (hf : function.injective f): function.injective (map f) :=
λ p q h, ext $ λ m, hf $ by rw [← coeff_map f, ← coeff_map f, h]


variables {f}

lemma map_monic_eq_zero_iff (hp : p.monic) : p.map f = 0 ↔ ∀ x, f x = 0 :=
⟨ λ hfp x, calc f x = f x * f p.leading_coeff : by simp [hp]
                ... = f x * (p.map f).coeff p.nat_degree : by { congr, apply (coeff_map _ _).symm }
                ... = 0 : by simp [hfp],
  λ h, ext (λ n, trans (coeff_map f n) (h _)) ⟩

lemma map_monic_ne_zero (hp : p.monic) [nontrivial S] : p.map f ≠ 0 :=
λ h, f.map_one_ne_zero ((map_monic_eq_zero_iff hp).mp h _)

variables (f)

open is_semiring_hom

-- If the rings were commutative, we could prove this just using `eval₂_mul`.
-- TODO this proof is just a hack job on the proof of `eval₂_mul`,
-- using that `X` is central. It should probably be golfed!
@[simp] lemma map_mul : (p * q).map f = p.map f * q.map f :=
begin
  dunfold map,
  dunfold eval₂,
  rw [add_monoid_algebra.mul_def, finsupp.sum_mul _ p], simp only [finsupp.mul_sum _ q],
  rw [sum_sum_index],
  { apply sum_congr rfl, assume i hi, dsimp only, rw [sum_sum_index],
    { apply sum_congr rfl, assume j hj, dsimp only,
      rw [sum_single_index, (C.comp f).map_mul, pow_add],
      { simp [←mul_assoc], conv_lhs { rw ←@X_pow_mul_assoc _ _ _ _ i }, },
      { simp, } },
    { intro, simp, },
    { intros, simp [add_mul], } },
  { intro, simp, },
  { intros, simp [add_mul], }
end

instance map.is_semiring_hom : is_semiring_hom (map f) :=
{ map_zero := eval₂_zero _ _,
  map_one := eval₂_one _ _,
  map_add := λ _ _, eval₂_add _ _,
  map_mul := λ _ _, map_mul f, }

lemma map_list_prod (L : list (polynomial R)) : L.prod.map f = (L.map $ map f).prod :=
eq.symm $ list.prod_hom _ (monoid_hom.of (map f))

@[simp] lemma map_pow (n : ℕ) : (p ^ n).map f = p.map f ^ n := is_monoid_hom.map_pow (map f) _ _

lemma mem_map_range {p : polynomial S} :
  p ∈ set.range (map f) ↔ ∀ n, p.coeff n ∈ (set.range f) :=
begin
  split,
  { rintro ⟨p, rfl⟩ n, rw coeff_map, exact set.mem_range_self _ },
  { intro h, rw p.as_sum,
    apply is_add_submonoid.finset_sum_mem,
    intros i hi,
    rcases h i with ⟨c, hc⟩,
    use [C c * X^i],
    rw [map_mul, map_C, hc, map_pow, map_X] }
end

lemma eval₂_map [semiring T] (g : S →+* T) (x : T) :
  (p.map f).eval₂ g x = p.eval₂ (g.comp f) x :=
begin
  convert finsupp.sum_map_range_index _,
  { change map f p = map_range f _ p,
    ext,
    rw map_range_apply,
    exact coeff_map f a, },
  { exact f.map_zero, },
  { intro a, simp only [ring_hom.map_zero, zero_mul], },
end

lemma eval_map (x : S) : (p.map f).eval x = p.eval₂ f x :=
eval₂_map f (ring_hom.id _) x

end map

/-!
After having set up the basic theory of `eval₂`, `eval`, `comp`, and `map`,
we make `eval₂` irreducible.

Perhaps we can make the others irreducible too?
-/
attribute [irreducible] polynomial.eval₂

section hom_eval₂
-- TODO: Here we need commutativity in both `S` and `T`?
variables [comm_semiring S] [comm_semiring T]
variables (f : R →+* S) (g : S →+* T) (p)

lemma hom_eval₂ (x : S) : g (p.eval₂ f x) = p.eval₂ (g.comp f) (g x) :=
begin
  apply polynomial.induction_on p; clear p,
  { intros a, rw [eval₂_C, eval₂_C], refl, },
  { intros p q hp hq, simp only [hp, hq, eval₂_add, g.map_add] },
  { intros n a ih,
    simp only [eval₂_mul, eval₂_C, eval₂_X_pow, g.map_mul, g.map_pow],
    refl, }
end

end hom_eval₂


end semiring

section comm_semiring

section eval

variables [comm_semiring R] {p q : polynomial R} {x : R}

@[simp] lemma eval_mul : (p * q).eval x = p.eval x * q.eval x := eval₂_mul _ _

instance eval.is_semiring_hom : is_semiring_hom (eval x) := eval₂.is_semiring_hom _ _

@[simp] lemma eval_pow (n : ℕ) : (p ^ n).eval x = p.eval x ^ n := eval₂_pow _ _ _

lemma eval₂_hom [comm_semiring S] (f : R →+* S) (x : R) :
  p.eval₂ f (f x) = f (p.eval x) :=
polynomial.induction_on p
  (by simp)
  (by simp [f.map_add] {contextual := tt})
  (by simp [f.map_mul, eval_pow,
    f.map_pow, pow_succ', (mul_assoc _ _ _).symm] {contextual := tt})

lemma root_mul_left_of_is_root (p : polynomial R) {q : polynomial R} :
  is_root q a → is_root (p * q) a :=
λ H, by rw [is_root, eval_mul, is_root.def.1 H, mul_zero]

lemma root_mul_right_of_is_root {p : polynomial R} (q : polynomial R) :
  is_root p a → is_root (p * q) a :=
λ H, by rw [is_root, eval_mul, is_root.def.1 H, zero_mul]

/--
Polynomial evaluation commutes with finset.prod
-/
lemma eval_prod {ι : Type*} (s : finset ι) (p : ι → polynomial R) (x : R) :
  eval x (∏ j in s, p j) = ∏ j in s, eval x (p j) :=
begin
  classical,
  apply finset.induction_on s,
    { simp only [finset.prod_empty, eval_one] },
    { intros j s hj hpj,
      have h0 : ∏ i in insert j s, eval x (p i) = (eval x (p j)) * ∏ i in s, eval x (p i),
      { apply finset.prod_insert hj },
      rw [h0, ← hpj, finset.prod_insert hj, eval_mul] },
end

end eval

section map

variables [comm_semiring R] [comm_semiring S] (f : R →+* S)

lemma map_multiset_prod (m : multiset (polynomial R)) : m.prod.map f = (m.map $ map f).prod :=
eq.symm $ multiset.prod_hom _ (monoid_hom.of (map f))

lemma map_prod {ι : Type*} (g : ι → polynomial R) (s : finset ι) :
  (∏ i in s, g i).map f = ∏ i in s, (g i).map f :=
eq.symm $ prod_hom _ _

lemma map_sum {ι : Type*} (g : ι → polynomial R) (s : finset ι) :
  (∑ i in s, g i).map f = ∑ i in s, (g i).map f :=
eq.symm $ sum_hom _ _

lemma support_map_subset (p : polynomial R) : (map f p).support ⊆ p.support :=
begin
  intros x,
  simp only [mem_support_iff],
  contrapose!,
  change p.coeff x = 0 → (map f p).coeff x = 0,
  rw coeff_map,
  intro hx,
  rw hx,
  exact ring_hom.map_zero f,
end

lemma map_comp (p q : polynomial R) : map f (p.comp q) = (map f p).comp (map f q) :=
polynomial.induction_on p
  (by simp)
  (by simp {contextual := tt})
  (by simp [pow_succ', ← mul_assoc, polynomial.comp] {contextual := tt})

end map

end comm_semiring

section ring
variables [ring R] {p q : polynomial R}

-- @[simp]
-- lemma C_eq_int_cast (n : ℤ) : C ↑n = (n : polynomial R) :=
-- (C : R →+* _).map_int_cast n

lemma C_neg : C (-a) = -C a := ring_hom.map_neg C a

lemma C_sub : C (a - b) = C a - C b := ring_hom.map_sub C a b

instance map.is_ring_hom {S} [ring S] (f : R →+* S) : is_ring_hom (map f) :=
by apply is_ring_hom.of_semiring

@[simp] lemma map_sub {S} [comm_ring S] (f : R →+* S) :
  (p - q).map f = p.map f - q.map f :=
is_ring_hom.map_sub _

@[simp] lemma map_neg {S} [comm_ring S] (f : R →+* S) :
  (-p).map f = -(p.map f) :=
is_ring_hom.map_neg _

@[simp] lemma eval_int_cast {n : ℤ} {x : R} : (n : polynomial R).eval x = n :=
by simp only [←C_eq_int_cast, eval_C]

@[simp] lemma eval₂_neg {S} [ring S] (f : R →+* S) {x : S} :
  (-p).eval₂ f x = -p.eval₂ f x :=
by rw [eq_neg_iff_add_eq_zero, ←eval₂_add, add_left_neg, eval₂_zero]

@[simp] lemma eval₂_sub {S} [ring S] (f : R →+* S) {x : S} :
  (p - q).eval₂ f x = p.eval₂ f x - q.eval₂ f x :=
by rw [sub_eq_add_neg, eval₂_add, eval₂_neg, sub_eq_add_neg]

@[simp] lemma eval_neg (p : polynomial R) (x : R) : (-p).eval x = -p.eval x :=
eval₂_neg _

@[simp] lemma eval_sub (p q : polynomial R) (x : R) : (p - q).eval x = p.eval x - q.eval x :=
eval₂_sub _

lemma root_X_sub_C : is_root (X - C a) b ↔ a = b :=
by rw [is_root.def, eval_sub, eval_X, eval_C, sub_eq_zero_iff_eq, eq_comm]


end ring

section comm_ring
variables [comm_ring R] {p q : polynomial R}

instance eval₂.is_ring_hom {S} [comm_ring S]
  (f : R →+* S) {x : S} : is_ring_hom (eval₂ f x) :=
by apply is_ring_hom.of_semiring

instance eval.is_ring_hom {x : R} : is_ring_hom (eval x) := eval₂.is_ring_hom _

lemma eval₂_endomorphism_algebra_map {M : Type w}
  [add_comm_group M] [module R M]
  (f : M →ₗ[R] M) (v : M) (p : polynomial R) :
  p.eval₂ (algebra_map R (M →ₗ[R] M)) f v = p.sum (λ n b, b • (f ^ n) v) :=
begin
  dunfold polynomial.eval₂ finsupp.sum,
  exact (finset.sum_hom p.support (λ h : M →ₗ[R] M, h v)).symm
end

end comm_ring

end polynomial<|MERGE_RESOLUTION|>--- conflicted
+++ resolved
@@ -116,13 +116,8 @@
   apply sum_congr rfl, assume i hi, dsimp only,
   rw sum_sum_index; try { assumption },
   apply sum_congr rfl, assume j hj, dsimp only,
-<<<<<<< HEAD
   rw [sum_single_index, is_semiring_hom.map_mul f, pow_add],
   { rw [mul_assoc, ←mul_assoc _ (x ^ i), hf _ (x ^ i), mul_assoc, mul_assoc] },
-=======
-  rw [sum_single_index, f.map_mul, pow_add],
-  { rw [mul_assoc, ←mul_assoc _ (x ^ i), ← hf _ (x ^ i), mul_assoc, mul_assoc] },
->>>>>>> 329393a7
   { apply f_zero }
  end
 
