--- conflicted
+++ resolved
@@ -207,7 +207,7 @@
 
 section C
 /-- `C a` is the constant polynomial `a`. -/
-def C : R →+* polynomial R := add_monoid_algebra.algebra_map'
+def C : R →+* polynomial R := add_monoid_algebra.algebra_map' (ring_hom.id R)
 
 lemma C_def (a : R) : C a = single 0 a := rfl
 
@@ -289,18 +289,12 @@
 lemma C_inj : C a = C b ↔ a = b :=
 ⟨λ h, coeff_C_zero.symm.trans (h.symm ▸ coeff_C_zero), congr_arg C⟩
 
-<<<<<<< HEAD
-end comm_semiring
-
-section semiring
-variables [semiring R]
-=======
 end C
->>>>>>> 76c6de11
 
 section eval₂
 variables [semiring S]
 variables (f : R → S) (x : S)
+open is_semiring_hom
 
 /-- Evaluate a polynomial `p` given a ring hom `f` from the scalar ring
   to the target and a value `x` for the variable in the target -/
@@ -310,22 +304,10 @@
 @[simp] lemma eval₂_zero : (0 : polynomial R).eval₂ f x = 0 :=
 finsupp.sum_zero_index
 
-end eval₂
-
-end semiring
-
-section comm_semiring
-variables [comm_semiring R] {p q r : polynomial R}
-
-section eval₂
-variables [semiring S]
-variables (f : R → S) (x : S)
 variables [is_semiring_hom f]
-open is_semiring_hom
 
 @[simp] lemma eval₂_C : (C a).eval₂ f x = f a :=
-(sum_single_index $ by rw [map_zero f, zero_mul]).trans $
-  by rw [pow_zero, mul_one, algebra.id.map_eq_self]
+(sum_single_index $ by rw [map_zero f, zero_mul]).trans $ by simp [pow_zero, mul_one]
 
 @[simp] lemma eval₂_X : X.eval₂ f x = x :=
 (sum_single_index $ by rw [map_zero f, zero_mul]).trans $ by rw [map_one f, one_mul, pow_one]
@@ -1516,24 +1498,8 @@
 
 end semiring
 
-<<<<<<< HEAD
-section ring
-variables [ring R] {p q : polynomial R}
-
-@[simp] lemma coeff_neg (p : polynomial R) (n : ℕ) : coeff (-p) n = -coeff p n := rfl
-
-@[simp]
-lemma coeff_sub (p q : polynomial R) (n : ℕ) : coeff (p - q) n = coeff p n - coeff q n := rfl
-
-end ring
-
-section comm_ring
-variables [comm_ring R] {p q : polynomial R}
-instance : comm_ring (polynomial R) := add_monoid_algebra.comm_ring
-=======
 section semiring
 variables [semiring R]
->>>>>>> 76c6de11
 
 variable (R)
 def lcoeff (n : ℕ) : polynomial R →ₗ[R] R :=
@@ -1624,8 +1590,6 @@
 @[simp] lemma nat_degree_int_cast (n : ℤ) : nat_degree (n : polynomial R) = 0 :=
 by simp only [←int_cast_eq_C, nat_degree_C]
 
-<<<<<<< HEAD
-=======
 @[simp] lemma coeff_neg (p : polynomial R) (n : ℕ) : coeff (-p) n = -coeff p n := rfl
 
 @[simp]
@@ -1648,7 +1612,6 @@
 
 -- FIXME the next four lemmas don't essentially need commutativity, but will need new proofs.
 
->>>>>>> 76c6de11
 @[simp] lemma eval₂_neg {S} [comm_ring S] (f : R → S) [is_ring_hom f] {x : S} :
   (-p).eval₂ f x = -p.eval₂ f x :=
 is_ring_hom.map_neg _
@@ -1670,9 +1633,10 @@
 
 section aeval
 /-- `R[X]` is the generator of the category `R-Alg`. -/
-instance polynomial (R : Type u) [comm_semiring R] (A : Type u) [semiring A] [algebra R A] :
-  algebra R (polynomial A) :=
-add_monoid_algebra.algebra
+instance polynomial (R : Type u) [comm_semiring R] : algebra R (polynomial R) :=
+{ commutes' := λ _ _, mul_comm _ _,
+  smul_def' := λ c p, (polynomial.C_mul' c p).symm,
+  .. polynomial.semimodule, .. ring_hom.of polynomial.C }
 
 variables (R) (A)
 
