/-
Copyright (c) 2017 Robert Y. Lewis. All rights reserved.
Released under Apache 2.0 license as described in the file LICENSE.
Authors: Robert Y. Lewis, Keeley Hoek
-/
import data.nat.cast
import tactic.localized
import logic.embedding
/-!
# The finite type with `n` elements

`fin n` is the type whose elements are natural numbers smaller than `n`.
This file expands on the development in the core library.

## Main definitions

### Induction principles

* `fin_zero_elim` : Elimination principle for the empty set `fin 0`, generalizes `fin.elim0`.
* `fin.succ_rec` : Define `C n i` by induction on  `i : fin n` interpreted
  as `(0 : fin (n - i)).succ.succ…`. This function has two arguments: `H0 n` defines
  `0`-th element `C (n+1) 0` of an `(n+1)`-tuple, and `Hs n i` defines `(i+1)`-st element
  of `(n+1)`-tuple based on `n`, `i`, and `i`-th element of `n`-tuple.
* `fin.succ_rec_on` : same as `fin.succ_rec` but `i : fin n` is the first argument;

### Casts

* `cast_lt i h` : embed `i` into a `fin` where `h` proves it belongs into;
* `cast_le h` : embed `fin n` into `fin m`, `h : n ≤ m`;
* `cast eq` : embed `fin n` into `fin m`, `eq : n = m`;
* `cast_add m` : embed `fin n` into `fin (n+m)`;
* `cast_succ` : embed `fin n` into `fin (n+1)`;
* `succ_above p` : embed `fin n` into `fin (n + 1)` with a hole around `p`;
* `pred_above p i h` : embed `i : fin (n+1)` into `fin n` by ignoring `p`;
* `sub_nat i h` : subtract `m` from `i ≥ m`, generalizes `fin.pred`;
* `add_nat i h` : add `m` on `i` on the right, generalizes `fin.succ`;
* `nat_add i h` adds `n` on `i` on the left;
* `clamp n m` : `min n m` as an element of `fin (m + 1)`;

### Operation on tuples

We interpret maps `Π i : fin n, α i` as tuples `(α 0, …, α (n-1))`.
If `α i` is a constant map, then tuples are isomorphic (but not definitionally equal)
to `vector`s.

We define the following operations:

* `tail` : the tail of an `n+1` tuple, i.e., its last `n` entries;
* `cons` : adding an element at the beginning of an `n`-tuple, to get an `n+1`-tuple;
* `init` : the beginning of an `n+1` tuple, i.e., its first `n` entries;
* `snoc` : adding an element at the end of an `n`-tuple, to get an `n+1`-tuple. The name `snoc`
  comes from `cons` (i.e., adding an element to the left of a tuple) read in reverse order.
* `find p` : returns the first index `n` where `p n` is satisfied, and `none` if it is never
  satisfied.

### Misc definitions

* `fin.last n` : The greatest value of `fin (n+1)`.

-/

universe u
open fin nat function

/-- Elimination principle for the empty set `fin 0`, dependent version. -/
def fin_zero_elim {α : fin 0 → Sort u} (x : fin 0) : α x := x.elim0

lemma fact.succ.pos {n} : fact (0 < succ n) := zero_lt_succ _

lemma fact.bit0.pos {n} [h : fact (0 < n)] : fact (0 < bit0 n) :=
nat.zero_lt_bit0 $ ne_of_gt h

lemma fact.bit1.pos {n} : fact (0 < bit1 n) :=
nat.zero_lt_bit1 _

lemma fact.pow.pos {p n : ℕ} [h : fact $ 0 < p] : fact (0 < p ^ n) :=
pow_pos h _


localized "attribute [instance] fact.succ.pos" in fin_fact
localized "attribute [instance] fact.bit0.pos" in fin_fact
localized "attribute [instance] fact.bit1.pos" in fin_fact
localized "attribute [instance] fact.pow.pos" in fin_fact

namespace fin
variables {n m : ℕ} {a b : fin n}

instance fin_to_nat (n : ℕ) : has_coe (fin n) nat := ⟨subtype.val⟩

lemma is_lt (i : fin n) : (i : ℕ) < n := i.2

/-- convert a `ℕ` to `fin n`, provided `n` is positive -/
def of_nat' [h : fact (0 < n)] (i : ℕ) : fin n := ⟨i%n, mod_lt _ h⟩

@[simp] protected lemma eta (a : fin n) (h : (a : ℕ) < n) : (⟨(a : ℕ), h⟩ : fin n) = a :=
by cases a; refl

@[ext]
lemma ext {a b : fin n} (h : (a : ℕ) = b) : a = b := eq_of_veq h

lemma ext_iff (a b : fin n) : a = b ↔ (a : ℕ) = b :=
iff.intro (congr_arg _) fin.eq_of_veq

lemma coe_injective {n : ℕ} : injective (coe : fin n → ℕ) := subtype.coe_injective

lemma eq_iff_veq (a b : fin n) : a = b ↔ a.1 = b.1 :=
⟨veq_of_eq, eq_of_veq⟩

lemma ne_iff_vne (a b : fin n) : a ≠ b ↔ a.1 ≠ b.1 :=
⟨vne_of_ne, ne_of_vne⟩
<<<<<<< HEAD

@[simp] protected lemma mk.inj_iff {n a b : ℕ} {ha : a < n} {hb : b < n} :
  fin.mk a ha = fin.mk b hb ↔ a = b :=
⟨fin.mk.inj, λ h, by subst h⟩
=======
>>>>>>> 8089f506

@[simp] lemma mk_eq_subtype_mk (a : ℕ) (h : a < n) : mk a h = ⟨a, h⟩ := rfl

protected lemma mk.inj_iff {n a b : ℕ} {ha : a < n} {hb : b < n} :
  (⟨a, ha⟩ : fin n) = ⟨b, hb⟩ ↔ a = b :=
⟨subtype.mk.inj, λ h, by subst h⟩

lemma mk_val {m n : ℕ} (h : m < n) : (⟨m, h⟩ : fin n).val = m := rfl

lemma eq_mk_iff_coe_eq {k : ℕ} {hk : k < n} : a = ⟨k, hk⟩ ↔ (a : ℕ) = k :=
fin.eq_iff_veq a ⟨k, hk⟩

@[simp, norm_cast] lemma coe_mk {m n : ℕ} (h : m < n) : ((⟨m, h⟩ : fin n) : ℕ) = m := rfl

lemma mk_coe (i : fin n) : (⟨i, i.is_lt⟩ : fin n) = i :=
fin.eta _ _

lemma coe_eq_val (a : fin n) : (a : ℕ) = a.val := rfl

@[simp] lemma val_eq_coe (a : fin n) : a.val = a := rfl

attribute [simp] val_zero
@[simp] lemma val_one  {n : ℕ} : (1 : fin (n+2)).val = 1 := rfl
@[simp] lemma val_two  {n : ℕ} : (2 : fin (n+3)).val = 2 := rfl
@[simp] lemma coe_zero {n : ℕ} : ((0 : fin (n+1)) : ℕ) = 0 := rfl
@[simp] lemma coe_one  {n : ℕ} : ((1 : fin (n+2)) : ℕ) = 1 := rfl
@[simp] lemma coe_two  {n : ℕ} : ((2 : fin (n+3)) : ℕ) = 2 := rfl

/-- `a < b` as natural numbers if and only if `a < b` in `fin n`. -/
@[norm_cast, simp] lemma coe_fin_lt {n : ℕ} {a b : fin n} : (a : ℕ) < (b : ℕ) ↔ a < b :=
iff.rfl

/-- `a ≤ b` as natural numbers if and only if `a ≤ b` in `fin n`. -/
@[norm_cast, simp] lemma coe_fin_le {n : ℕ} {a b : fin n} : (a : ℕ) ≤ (b : ℕ) ↔ a ≤ b :=
iff.rfl

lemma val_add {n : ℕ} : ∀ a b : fin n, (a + b).val = (a.val + b.val) % n
| ⟨_, _⟩ ⟨_, _⟩ := rfl

lemma coe_add {n : ℕ} : ∀ a b : fin n, ((a + b : fin n) : ℕ) = (a + b) % n
| ⟨_, _⟩ ⟨_, _⟩ := rfl

lemma val_mul {n : ℕ} :  ∀ a b : fin n, (a * b).val = (a.val * b.val) % n
| ⟨_, _⟩ ⟨_, _⟩ := rfl

lemma coe_mul {n : ℕ} :  ∀ a b : fin n, ((a * b : fin n) : ℕ) = (a * b) % n
| ⟨_, _⟩ ⟨_, _⟩ := rfl

lemma one_val {n : ℕ} : (1 : fin (n+1)).val = 1 % (n+1) := rfl

<<<<<<< HEAD
@[simp] lemma val_zero' (n) : (0 : fin (n+1)).val = 0 := rfl

@[simp] lemma mk_zero : (⟨0, nat.succ_pos'⟩ : fin (n + 1)) = 0 := rfl

@[simp] lemma mk_one : (⟨1, nat.succ_lt_succ (nat.succ_pos n)⟩ : fin (n + 2)) = 1 := rfl
=======
lemma coe_one' {n : ℕ} : ((1 : fin (n+1)) : ℕ) = 1 % (n+1) := rfl

@[simp] lemma val_zero' (n) : (0 : fin (n+1)).val = 0 := rfl

@[simp] lemma mk_zero : (⟨0, nat.succ_pos'⟩ : fin (n + 1)) = (0 : fin _) := rfl

@[simp] lemma mk_one : (⟨1, nat.succ_lt_succ (nat.succ_pos n)⟩ : fin (n + 2)) = (1 : fin _) := rfl
>>>>>>> 8089f506

section bit

@[simp] lemma mk_bit0 {m n : ℕ} (h : bit0 m < n) :
<<<<<<< HEAD
  (⟨bit0 m, h⟩ : fin n) = bit0 ⟨m, (nat.le_add_right m m).trans_lt h⟩ :=
eq_of_veq (nat.mod_eq_of_lt h).symm

@[simp] lemma mk_bit1 {m n : ℕ} (h : bit1 m < n + 1) :
  (⟨bit1 m, h⟩ : fin (n + 1)) = bit1 ⟨m, (nat.le_add_right m m).trans_lt
    ((m + m).lt_succ_self.trans h)⟩ :=
begin
  ext,
  simp only [bit1, bit0] at h,
  simp only [bit1, bit0, val_add, one_val, ←nat.add_mod, nat.mod_eq_of_lt h]
=======
  (⟨bit0 m, h⟩ : fin n) = (bit0 ⟨m, (nat.le_add_right m m).trans_lt h⟩ : fin _) :=
eq_of_veq (nat.mod_eq_of_lt h).symm

@[simp] lemma mk_bit1 {m n : ℕ} (h : bit1 m < n + 1) :
  (⟨bit1 m, h⟩ : fin (n + 1)) = (bit1 ⟨m, (nat.le_add_right m m).trans_lt
    ((m + m).lt_succ_self.trans h)⟩ : fin _) :=
begin
  ext,
  simp only [bit1, bit0] at h,
  simp only [bit1, bit0, coe_add, coe_one', coe_mk, ←nat.add_mod, nat.mod_eq_of_lt h],
>>>>>>> 8089f506
end

end bit

@[simp]
lemma of_nat_eq_coe (n : ℕ) (a : ℕ) : (of_nat a : fin (n+1)) = a :=
begin
  induction a with a ih, { refl },
  ext, show (a+1) % (n+1) = subtype.val (a+1 : fin (n+1)),
  { rw [val_add, ← ih, of_nat],
    exact add_mod _ _ _ }
end

/-- Converting an in-range number to `fin (n + 1)` produces a result
whose value is the original number.  -/
lemma coe_val_of_lt {n : ℕ} {a : ℕ} (h : a < n + 1) :
  ((a : fin (n + 1)).val) = a :=
begin
  rw ←of_nat_eq_coe,
  exact nat.mod_eq_of_lt h
end

/-- Converting the value of a `fin (n + 1)` to `fin (n + 1)` results
in the same value.  -/
lemma coe_val_eq_self {n : ℕ} (a : fin (n + 1)) : (a.val : fin (n + 1)) = a :=
begin
  rw fin.eq_iff_veq,
  exact coe_val_of_lt a.property
end

/-- Coercing an in-range number to `fin (n + 1)`, and converting back
to `ℕ`, results in that number. -/
lemma coe_coe_of_lt {n : ℕ} {a : ℕ} (h : a < n + 1) :
  ((a : fin (n + 1)) : ℕ) = a :=
coe_val_of_lt h

/-- Converting a `fin (n + 1)` to `ℕ` and back results in the same
value. -/
@[simp] lemma coe_coe_eq_self {n : ℕ} (a : fin (n + 1)) : ((a : ℕ) : fin (n + 1)) = a :=
coe_val_eq_self a

/-- Assume `k = l`. If two functions defined on `fin k` and `fin l` are equal on each element,
then they coincide (in the heq sense). -/
protected lemma heq_fun_iff {α : Type*} {k l : ℕ} (h : k = l) {f : fin k → α} {g : fin l → α} :
  f == g ↔ (∀ (i : fin k), f i = g ⟨(i : ℕ), h ▸ i.2⟩) :=
by { induction h, simp [heq_iff_eq, function.funext_iff] }

protected lemma heq_ext_iff {k l : ℕ} (h : k = l) {i : fin k} {j : fin l} :
  i == j ↔ (i : ℕ) = (j : ℕ) :=
by { induction h, simp [ext_iff] }

instance {n : ℕ} : nontrivial (fin (n + 2)) := ⟨⟨0, 1, dec_trivial⟩⟩

instance {n : ℕ} : linear_order (fin n) :=
{ le := (≤), lt := (<), ..linear_order.lift (coe : fin n → ℕ) (@fin.eq_of_veq _) }

instance {n : ℕ} : decidable_linear_order (fin n) :=
{ decidable_le := fin.decidable_le,
  decidable_lt := fin.decidable_lt,
  decidable_eq := fin.decidable_eq _,
  ..fin.linear_order }

lemma exists_iff {p : fin n → Prop} : (∃ i, p i) ↔ ∃ i h, p ⟨i, h⟩ :=
⟨λ h, exists.elim h (λ ⟨i, hi⟩ hpi, ⟨i, hi, hpi⟩),
  λ h, exists.elim h (λ i hi, ⟨⟨i, hi.fst⟩, hi.snd⟩)⟩

lemma forall_iff {p : fin n → Prop} : (∀ i, p i) ↔ ∀ i h, p ⟨i, h⟩ :=
⟨λ h i hi, h ⟨i, hi⟩, λ h ⟨i, hi⟩, h i hi⟩

<<<<<<< HEAD
lemma lt_iff_val_lt_val : a < b ↔ a.val < b.val := iff.rfl
=======
lemma lt_iff_coe_lt_coe : a < b ↔ (a : ℕ) < b := iff.rfl

lemma le_iff_coe_le_coe : a ≤ b ↔ (a : ℕ) ≤ b := iff.rfl
>>>>>>> 8089f506

lemma zero_le (a : fin (n + 1)) : 0 ≤ a := zero_le a.1

<<<<<<< HEAD
lemma zero_le (a : fin (n + 1)) : 0 ≤ a := zero_le a.1

@[simp] lemma succ_val (j : fin n) : j.succ.val = j.val.succ :=
by cases j; simp [fin.succ]

lemma succ_pos (a : fin n) : (0 : fin (n + 1)) < a.succ := by simp [lt_iff_val_lt_val]
=======
@[simp] lemma coe_succ (j : fin n) : (j.succ : ℕ) = j + 1 :=
by cases j; simp [fin.succ]

lemma succ_pos (a : fin n) : (0 : fin (n + 1)) < a.succ := by simp [lt_iff_coe_lt_coe]
>>>>>>> 8089f506

protected theorem succ.inj (p : fin.succ a = fin.succ b) : a = b :=
by cases a; cases b; exact eq_of_veq (nat.succ.inj (veq_of_eq p))

@[simp] lemma succ_inj {a b : fin n} : a.succ = b.succ ↔ a = b :=
⟨λh, succ.inj h, λh, by rw h⟩

@[simp] lemma succ_le_succ_iff : a.succ ≤ b.succ ↔ a ≤ b :=
<<<<<<< HEAD
by { simp only [le_iff_val_le_val, succ_val], exact ⟨le_of_succ_le_succ, succ_le_succ⟩ }

@[simp] lemma succ_lt_succ_iff : a.succ < b.succ ↔ a < b :=
by { simp only [lt_iff_val_lt_val, succ_val], exact ⟨lt_of_succ_lt_succ, succ_lt_succ⟩ }
=======
by { simp only [le_iff_coe_le_coe, coe_succ], exact ⟨le_of_succ_le_succ, succ_le_succ⟩ }

@[simp] lemma succ_lt_succ_iff : a.succ < b.succ ↔ a < b :=
by { simp only [lt_iff_coe_lt_coe, coe_succ], exact ⟨lt_of_succ_lt_succ, succ_lt_succ⟩ }
>>>>>>> 8089f506

lemma succ_injective (n : ℕ) : injective (@fin.succ n) :=
λa b, succ.inj

lemma succ_ne_zero {n} : ∀ k : fin n, fin.succ k ≠ 0
| ⟨k, hk⟩ heq := nat.succ_ne_zero k $ (ext_iff _ _).1 heq

@[simp] lemma succ_zero_eq_one : fin.succ (0 : fin (n + 1)) = 1 := rfl

lemma mk_succ_pos (i : ℕ) (h : i < n) : (0 : fin (n + 1)) < ⟨i.succ, add_lt_add_right h 1⟩ :=
by { rw [lt_iff_coe_lt_coe, coe_zero], exact nat.succ_pos i }

<<<<<<< HEAD
@[simp] lemma succ_zero_eq_one : fin.succ (0 : fin (n + 1)) = 1 := rfl

lemma mk_succ_pos (i : ℕ) (h : i < n) : (0 : fin (n + 1)) < ⟨i.succ, add_lt_add_right h 1⟩ :=
by { rw [lt_iff_val_lt_val, val_zero], exact nat.succ_pos i }

lemma one_lt_succ_succ (a : fin n) : (1 : fin (n + 2)) < a.succ.succ :=
by { cases n, { exact fin_zero_elim a }, { rw [←succ_zero_eq_one, succ_lt_succ_iff], exact succ_pos a } }

lemma succ_succ_ne_one : fin.succ (fin.succ a) ≠ 1 := ne_of_gt (one_lt_succ_succ a)

@[simp] lemma pred_val (j : fin (n+1)) (h : j ≠ 0) : (j.pred h).val = j.val.pred :=
by cases j; simp [fin.pred]
=======
lemma one_lt_succ_succ (a : fin n) : (1 : fin (n + 2)) < a.succ.succ :=
by { cases n, { exact fin_zero_elim a }, { rw [←succ_zero_eq_one, succ_lt_succ_iff], exact succ_pos a } }

lemma succ_succ_ne_one (a : fin n) : fin.succ (fin.succ a) ≠ 1 := ne_of_gt (one_lt_succ_succ a)

@[simp] lemma coe_pred (j : fin (n+1)) (h : j ≠ 0) : (j.pred h : ℕ) = j - 1 :=
by { cases j, refl, }
>>>>>>> 8089f506

@[simp] lemma succ_pred : ∀(i : fin (n+1)) (h : i ≠ 0), (i.pred h).succ = i
| ⟨0,     h⟩ hi := by contradiction
| ⟨n + 1, h⟩ hi := rfl

@[simp] lemma pred_succ (i : fin n) {h : i.succ ≠ 0} : i.succ.pred h = i :=
by cases i; refl

@[simp] lemma pred_mk_succ (i : ℕ) (h : i < n + 1) :
<<<<<<< HEAD
  (⟨i.succ, add_lt_add_right h 1⟩ : fin (n + 2)).pred (ne_of_vne (ne_of_gt (mk_succ_pos i h))) = ⟨i, h⟩ :=
by simp only [eq_iff_veq, pred_val, nat.pred_succ]
=======
  fin.pred ⟨i + 1, add_lt_add_right h 1⟩ (ne_of_vne (ne_of_gt (mk_succ_pos i h))) = ⟨i, h⟩ :=
by simp only [ext_iff, coe_pred, coe_mk, nat.add_sub_cancel]
>>>>>>> 8089f506

@[simp] lemma pred_inj :
  ∀ {a b : fin (n + 1)} {ha : a ≠ 0} {hb : b ≠ 0}, a.pred ha = b.pred hb ↔ a = b
| ⟨0,   _⟩  b         ha hb := by contradiction
| ⟨i+1, _⟩  ⟨0,   _⟩  ha hb := by contradiction
| ⟨i+1, hi⟩ ⟨j+1, hj⟩ ha hb := by simp [fin.eq_iff_veq]

/-- The greatest value of `fin (n+1)` -/
def last (n : ℕ) : fin (n+1) := ⟨_, n.lt_succ_self⟩

/-- `cast_lt i h` embeds `i` into a `fin` where `h` proves it belongs into.  -/
def cast_lt (i : fin m) (h : i.1 < n) : fin n := ⟨i.1, h⟩

/-- `cast_le h i` embeds `i` into a larger `fin` type.  -/
def cast_le (h : n ≤ m) (a : fin n) : fin m := cast_lt a (lt_of_lt_of_le a.2 h)

/-- `cast eq i` embeds `i` into a equal `fin` type. -/
def cast (eq : n = m) : fin n → fin m := cast_le $ le_of_eq eq

/-- `cast_add m i` embeds `i : fin n` in `fin (n+m)`. -/
def cast_add (m) : fin n → fin (n + m) := cast_le $ le_add_right n m

/-- `cast_succ i` embeds `i : fin n` in `fin (n+1)`. -/
def cast_succ : fin n → fin (n + 1) := cast_add 1

/-- `succ_above p i` embeds `fin n` into `fin (n + 1)` with a hole around `p`. -/
<<<<<<< HEAD
def succ_above (p : fin (n + 1)) (i : fin n) : fin (n + 1) :=
if i.cast_succ < p then i.cast_succ else i.succ
=======
def succ_above (p : fin (n+1)) (i : fin n) : fin (n+1) :=
if (i : ℕ) < p then i.cast_succ else i.succ
>>>>>>> 8089f506

/-- `pred_above p i h` embeds `i : fin (n+1)` into `fin n` by ignoring `p`. -/
def pred_above (p : fin (n+1)) (i : fin (n+1)) (hi : i ≠ p) : fin n :=
if h : i < p
then i.cast_lt (lt_of_lt_of_le h $ nat.le_of_lt_succ p.2)
else i.pred $
  have p < i, from lt_of_le_of_ne (le_of_not_gt h) hi.symm,
  ne_of_gt (lt_of_le_of_lt (zero_le p) this)

/-- `sub_nat i h` subtracts `m` from `i`, generalizes `fin.pred`. -/
def sub_nat (m) (i : fin (n + m)) (h : m ≤ (i : ℕ)) : fin n :=
⟨(i : ℕ) - m, by { rw [nat.sub_lt_right_iff_lt_add h], exact i.is_lt }⟩

/-- `add_nat i h` adds `m` on `i`, generalizes `fin.succ`. -/
def add_nat (m) (i : fin n) : fin (n + m) :=
⟨(i : ℕ) + m, add_lt_add_right i.2 _⟩

/-- `nat_add i h` adds `n` on `i` -/
def nat_add (n) {m} (i : fin m) : fin (n + m) :=
⟨n + (i : ℕ), add_lt_add_left i.2 _⟩

theorem le_last (i : fin (n+1)) : i ≤ last n :=
le_of_lt_succ i.is_lt

@[simp] lemma coe_cast (k : fin n) (h : n = m) : (fin.cast h k : ℕ) = k := rfl

@[simp] lemma coe_cast_succ (k : fin n) : (k.cast_succ : ℕ) = k := rfl

@[simp] lemma coe_cast_lt (k : fin m) (h : (k : ℕ) < n) : (k.cast_lt h : ℕ) = k := rfl

@[simp] lemma coe_cast_le (k : fin m) (h : m ≤ n) : (k.cast_le h : ℕ) = k := rfl

@[simp] lemma coe_cast_add (k : fin m) : (k.cast_add n : ℕ) = k := rfl

lemma last_val (n : ℕ) : (last n).val = n := rfl

@[simp, norm_cast] lemma coe_last {n : ℕ} : (last n : ℕ) = n := rfl

@[simp] lemma succ_last (n : ℕ) : (last n).succ = last (n.succ) := rfl

@[simp] lemma cast_succ_cast_lt (i : fin (n + 1)) (h : (i : ℕ) < n) : cast_succ (cast_lt i h) = i :=
fin.eq_of_veq rfl

@[simp] lemma cast_lt_cast_succ {n : ℕ} (a : fin n) (h : (a : ℕ) < n) : cast_lt (cast_succ a) h = a :=
by cases a; refl

@[simp] lemma coe_sub_nat (i : fin (n + m)) (h : m ≤ i) : (i.sub_nat m h : ℕ) = i - m :=
rfl

<<<<<<< HEAD
@[simp] lemma add_nat_val (i : fin (n + m)) : (i.add_nat m).val = i.val + m :=
=======
@[simp] lemma coe_add_nat (i : fin (n + m)) : (i.add_nat m : ℕ) = i + m :=
>>>>>>> 8089f506
rfl

@[simp] lemma cast_succ_inj {a b : fin n} : a.cast_succ = b.cast_succ ↔ a = b :=
by simp [eq_iff_veq]

<<<<<<< HEAD
lemma cast_succ_lt_last (a : fin n) : cast_succ a < last n := lt_iff_val_lt_val.mpr a.is_lt

@[simp] lemma cast_succ_zero : cast_succ (0 : fin (n + 1)) = 0 := rfl

/-- `cast_succ i` is positive when `i` is positive -/
lemma cast_succ_pos (i : fin (n + 1)) (h : 0 < i) : 0 < cast_succ i :=
by simpa [lt_iff_val_lt_val] using h

lemma last_pos : (0 : fin (n + 2)) < last (n + 1) :=
by simp [lt_iff_val_lt_val]

lemma coe_nat_eq_last (n) : (n : fin (n + 1)) = fin.last n :=
by { rw [←fin.of_nat_eq_coe, fin.of_nat, fin.last], simp only [nat.mod_eq_of_lt n.lt_succ_self] }

lemma le_coe_last (i : fin (n + 1)) : i ≤ n :=
by { rw fin.coe_nat_eq_last, exact fin.le_last i }
=======
lemma cast_succ_lt_last (a : fin n) : cast_succ a < last n := lt_iff_coe_lt_coe.mpr a.is_lt

@[simp] lemma cast_succ_zero : cast_succ (0 : fin (n + 1)) = 0 := rfl

lemma last_pos : (0 : fin (n + 2)) < last (n + 1) :=
by simp [lt_iff_coe_lt_coe]
>>>>>>> 8089f506

lemma coe_nat_eq_last (n) : (n : fin (n + 1)) = fin.last n :=
by { rw [←fin.of_nat_eq_coe, fin.of_nat, fin.last], simp only [nat.mod_eq_of_lt n.lt_succ_self] }

lemma le_coe_last (i : fin (n + 1)) : i ≤ n :=
by { rw fin.coe_nat_eq_last, exact fin.le_last i }

lemma eq_last_of_not_lt {i : fin (n+1)} (h : ¬ (i : ℕ) < n) : i = last n :=
le_antisymm (le_last i) (not_lt.1 h)

lemma add_one_pos (i : fin (n + 1)) (h : i < fin.last n) : (0 : fin (n + 1)) < i + 1 :=
begin
  cases n,
  { exact absurd h (nat.not_lt_zero _) },
<<<<<<< HEAD
  { rw [lt_iff_val_lt_val, last_val, ←add_lt_add_iff_right 1] at h,
    rw [lt_iff_val_lt_val, add_def, val_zero, val_one, nat.mod_eq_of_lt h],
=======
  { rw [lt_iff_coe_lt_coe, coe_last, ←add_lt_add_iff_right 1] at h,
    rw [lt_iff_coe_lt_coe, coe_add, coe_zero, coe_one, nat.mod_eq_of_lt h],
>>>>>>> 8089f506
    exact nat.zero_lt_succ _ }
end

lemma one_pos : (0 : fin (n + 2)) < 1 := succ_pos 0

lemma zero_ne_one : (0 : fin (n + 2)) ≠ 1 := ne_of_lt one_pos

lemma cast_succ_fin_succ (n : ℕ) (j : fin n) :
  cast_succ (fin.succ j) = fin.succ (cast_succ j) :=
by { simp [fin.ext_iff], }

lemma cast_succ_lt_succ (i : fin n) : i.cast_succ < i.succ :=
by { rw [lt_iff_coe_lt_coe, cast_succ, coe_cast_add, coe_succ], exact lt_add_one _ }

@[norm_cast, simp] lemma coe_eq_cast_succ : (a : fin (n + 1)) = a.cast_succ :=
begin
  rw [cast_succ, cast_add, cast_le, cast_lt, eq_iff_veq],
  exact coe_val_of_lt (nat.lt.step a.is_lt),
end

@[simp] lemma coe_succ_eq_succ : a.cast_succ + 1 = a.succ :=
begin
  cases n,
  { exact fin_zero_elim a },
  { simp [a.is_lt, eq_iff_veq, add_def, nat.mod_eq_of_lt] }
end

lemma lt_succ : a.cast_succ < a.succ :=
by { rw [cast_succ, lt_iff_coe_lt_coe, coe_cast_add, coe_succ], exact lt_add_one a.val }

@[simp] lemma pred_one {n : ℕ} : fin.pred (1 : fin (n + 2)) (ne.symm (ne_of_lt one_pos)) = 0 := rfl

lemma pred_add_one (i : fin (n + 2)) (h : (i : ℕ) < n + 1) :
  pred (i + 1) (ne_of_gt (add_one_pos _ (lt_iff_coe_lt_coe.mpr h))) = cast_lt i h :=
begin
  rw [ext_iff, coe_pred, coe_cast_lt, coe_add, coe_one, mod_eq_of_lt, nat.add_sub_cancel],
  exact add_lt_add_right h 1,
end

lemma cast_succ_lt_succ (i : fin n) : i.cast_succ < i.succ :=
by { rw [lt_iff_val_lt_val, cast_succ, cast_add_val, succ_val], exact lt_add_one _ }

@[norm_cast, simp] lemma coe_eq_cast_succ : (a : fin (n + 1)) = a.cast_succ :=
begin
  rw [cast_succ, cast_add, cast_le, cast_lt, eq_iff_veq],
  exact coe_val_of_lt (nat.lt.step a.is_lt),
end

@[simp] lemma coe_succ_eq_succ : a.cast_succ + 1 = a.succ :=
begin
  cases n,
  { exact fin_zero_elim a },
  { simp [a.is_lt, eq_iff_veq, add_def, nat.mod_eq_of_lt] }
end

lemma lt_succ : a.cast_succ < a.succ :=
by { rw [cast_succ, lt_iff_val_lt_val, cast_add_val, succ_val], exact lt_add_one a.val }

@[simp] lemma pred_one {n : ℕ} : fin.pred (1 : fin (n + 2)) (ne.symm (ne_of_lt one_pos)) = 0 := rfl

lemma pred_add_one (i : fin (n + 2)) (h : (i : ℕ) < n + 1) :
  pred (i + 1) (ne_of_gt (add_one_pos _ (lt_iff_val_lt_val.mpr h))) = cast_lt i h :=
by { rw coe_eq_val at h, simp [eq_iff_veq, succ_pred_eq_of_pos, h, add_def, mod_eq_of_lt] }

/-- `min n m` as an element of `fin (m + 1)` -/
def clamp (n m : ℕ) : fin (m + 1) := of_nat $ min n m

@[simp] lemma coe_clamp (n m : ℕ) : (clamp n m : ℕ) = min n m :=
nat.mod_eq_of_lt $ nat.lt_succ_iff.mpr $ min_le_right _ _

lemma cast_le_injective {n₁ n₂ : ℕ} (h : n₁ ≤ n₂) : injective (fin.cast_le h)
| ⟨i₁, h₁⟩ ⟨i₂, h₂⟩ eq := fin.eq_of_veq $ show i₁ = i₂, from fin.veq_of_eq eq

lemma cast_succ_injective (n : ℕ) : injective (@fin.cast_succ n) :=
cast_le_injective (le_add_right n 1)

<<<<<<< HEAD
/-- Embedding `i : fin n` into `fin (n + 1)` with a hole around `p : fin (n + 1)`
embeds `i` by `cast_succ` when the resulting `i.cast_succ < p` -/
lemma succ_above_below (p : fin (n + 1)) (i : fin n) (h : i.cast_succ < p) :
  p.succ_above i = i.cast_succ :=
by { rw [succ_above], exact if_pos h }

/-- Embedding `fin n` into `fin (n + 1)` with a hole around zero embeds by `succ` -/
@[simp] lemma succ_above_zero : succ_above (0 : fin (n + 1)) = fin.succ := rfl

/-- Embedding `fin n` into `fin (n + 1)` with a whole around `last n` embeds by `cast_succ` -/
@[simp] lemma succ_above_last : succ_above (fin.last n) = cast_succ :=
by { ext, simp only [succ_above, cast_succ_lt_last, if_true] }

/-- Embedding `i : fin n` into `fin (n + 1)` with a hole around `p : fin (n + 1)`
embeds `i` by `succ` when the resulting `p < i.succ` -/
lemma succ_above_above (p : fin (n + 1)) (i : fin n) (h : p ≤ i.cast_succ) :
  p.succ_above i = i.succ :=
by { rw [succ_above], exact if_neg (not_lt_of_le h) }

/-- Embedding `i : fin n` into `fin (n + 1)` is always about some hole `p` -/
lemma succ_above_lt_ge (p : fin (n + 1)) (i : fin n) : i.cast_succ < p ∨ p ≤ i.cast_succ :=
lt_or_ge (cast_succ i) p

/-- Embedding `i : fin n` into `fin (n + 1)` is always about some hole `p` -/
lemma succ_above_lt_gt (p : fin (n + 1)) (i : fin n) : i.cast_succ < p ∨ p < i.succ :=
or.cases_on (succ_above_lt_ge p i)
  (λ h, or.inl h) (λ h, or.inr (lt_of_le_of_lt h (cast_succ_lt_succ i)))

/-- Embedding `i : fin n` into `fin (n + 1)` with a hole around `p : fin (n + 1)`
never results in `p` itself -/
theorem succ_above_ne (p : fin (n + 1)) (i : fin n) : p.succ_above i ≠ p :=
=======
lemma succ_above_below (p : fin (n + 1)) (i : fin n) (h : (i : ℕ) < p) :
  p.succ_above i = i.cast_succ :=
by { rw [coe_eq_val, coe_eq_val] at h, rw [succ_above], exact if_pos h }

@[simp] lemma succ_above_zero : succ_above (0 : fin (n + 1)) = fin.succ := rfl

@[simp] lemma succ_above_last : succ_above (fin.last n) = cast_succ :=
by { ext i, simp [succ_above, i.is_lt, if_true, last_val], }

lemma succ_above_above (p : fin (n + 1)) (i : fin n) (h : (p : ℕ) ≤ i) :
  p.succ_above i = i.succ :=
by { rw [coe_eq_val, coe_eq_val] at h, rw [succ_above], exact if_neg (not_lt_of_le h) }

theorem succ_above_ne (p : fin (n+1)) (i : fin n) : p.succ_above i ≠ p :=
>>>>>>> 8089f506
begin
  intro eq,
  by_cases H : i.cast_succ < p,
  { simpa [lt_irrefl, ←succ_above_below _ _ H, eq] using H },
  { simpa [←succ_above_above _ _ (le_of_not_lt H), eq] using cast_succ_lt_succ i }
end

<<<<<<< HEAD
/-- Embedding a positive `fin n`  results in a positive fin (n + 1)` -/
lemma succ_above_pos (p : fin (n + 2)) (i : fin (n + 1)) (h : 0 < i) : 0 < p.succ_above i :=
begin
  by_cases H : i.cast_succ < p,
  { simpa [succ_above_below _ _ H] using cast_succ_pos _ h },
  { simpa [succ_above_above _ _ (le_of_not_lt H)] using succ_pos _ },
=======
lemma succ_above_pos (p : fin (n + 2)) (i : fin (n + 1)) (h : 0 < i) : 0 < p.succ_above i :=
begin
  by_cases H : (i : ℕ) < p,
  { simpa [succ_above_below, H, lt_iff_coe_lt_coe] using h },
  { push_neg at H,
    simp [succ_above_above, H, lt_iff_coe_lt_coe], },
end

@[simp] lemma succ_above_descend :
  ∀(p i : fin (n+1)) (h : i ≠ p), p.succ_above (p.pred_above i h) = i
| ⟨p, hp⟩ ⟨0,   hi⟩ h := fin.eq_of_veq $ by simp [succ_above, pred_above]; split_ifs; simp * at *
| ⟨p, hp⟩ ⟨i+1, hi⟩ h := fin.eq_of_veq
  begin
    have : i + 1 ≠ p, by rwa [(≠), fin.ext_iff] at h,
    unfold succ_above pred_above,
    split_ifs with h1 h2;
      simp only [fin.cast_succ_cast_lt, add_right_inj, coe_pred, ne.def, coe_cast_succ,
                 nat.pred_succ, fin.succ_pred, add_right_inj] at *,
    exact (this (le_antisymm h2 (le_of_not_gt h1))).elim
  end

@[simp] lemma pred_above_succ_above (p : fin (n+1)) (i : fin n) (h : p.succ_above i ≠ p) :
  p.pred_above (p.succ_above i) h = i :=
begin
  unfold succ_above,
  ext,
  split_ifs with h₀,
  { rw [pred_above, dif_pos, cast_lt_cast_succ],
    rwa [← coe_fin_lt, coe_cast_succ], },
  { rw [pred_above, dif_neg, pred_succ],
    rw [← coe_fin_lt, coe_succ],
    exact mt (lt_trans $ lt_add_one _) h₀, }
>>>>>>> 8089f506
end

/-- Given a fixed pivot `x : fin (n + 1)`, `x.succ_above` is injective -/
lemma succ_above_inj_about_pivot {x : fin (n + 1)} :
  x.succ_above a = x.succ_above b ↔ a = b :=
begin
  refine iff.intro _ (λ h, by rw h),
  intro h,
  cases succ_above_lt_ge x a with ha ha;
  cases succ_above_lt_ge x b with hb hb,
  { simpa only [succ_above_below, ha, hb, cast_succ_inj] using h },
  { simp only [succ_above_below, succ_above_above, ha, hb] at h,
    rw h at ha,
    exact absurd (lt_of_le_of_lt hb (cast_succ_lt_succ _)) (asymm ha) },
  { simp only [succ_above_below, succ_above_above, ha, hb] at h,
    rw ←h at hb,
    exact absurd (lt_of_le_of_lt ha (cast_succ_lt_succ _)) (asymm hb) },
  { simpa only [succ_above_above, ha, hb, succ_inj] using h },
end

/-- Given a fixed pivot `x : fin (n + 1)`, `x.succ_above` is injective -/
lemma succ_above_injective_about_pivot {x : fin (n + 1)} : injective (succ_above x) :=
λ _ _, succ_above_inj_about_pivot.mp

/-- Embedding a `fin (n + 1)` into `fin n` and embedding it back around the same hole
gives the starting `fin (n + 1)` -/
@[simp] lemma succ_above_descend (p i : fin (n + 1)) (h : i ≠ p) :
  p.succ_above (p.pred_above i h) = i :=
begin
  rw pred_above,
  cases lt_or_le i p with H H,
  { simp only [succ_above_below, cast_succ_cast_lt, H, dif_pos]},
  { rw le_iff_val_le_val at H,
    rw succ_above_above,
    { simp only [le_iff_val_le_val, H, not_lt, dif_neg, succ_pred] },
    { simp only [le_iff_val_le_val, H, pred_val, not_lt, dif_neg, cast_succ_val],
      exact le_pred_of_lt (lt_of_le_of_ne H (vne_of_ne h.symm)) } }
end

/-- Embedding a `fin n` into `fin (n + 1)` and embedding it back around the same hole
gives the starting `fin n` -/
@[simp] lemma pred_above_succ_above (p : fin (n + 1)) (i : fin n) :
  p.pred_above (p.succ_above i) (succ_above_ne _ _) = i :=
begin
  rw pred_above,
  by_cases H : i.cast_succ < p,
  { simp [succ_above_below _ _ H, H] },
  { cases succ_above_lt_gt p i with h h,
    { exact absurd h H },
    { simp [succ_above_above _ _ (le_of_not_lt H), pred_succ, dif_neg (asymm h)] } }
end

/-- `succ_above` is injective at the pivot -/
lemma succ_above_inj_at_pivot {x y : fin (n + 1)} :
  x.succ_above = y.succ_above ↔ x = y :=
begin
  refine iff.intro _ (λ h, by rw h),
  contrapose!,
  intros H h,
  have key := congr_fun h (y.pred_above x H),
  rw [succ_above_descend] at key,
  exact absurd key (succ_above_ne x _)
end

/-- `succ_above` is injective at the pivot -/
lemma succ_above_injective_at_pivot : injective (@succ_above n) :=
λ _ _, succ_above_inj_at_pivot.mp

/-- A function `f` on `fin n` is strictly monotone if and only if `f i < f (i+1)` for all `i`. -/
lemma strict_mono_iff_lt_succ {α : Type*} [preorder α] {f : fin n → α} :
  strict_mono f ↔ ∀ i (h : i + 1 < n), f ⟨i, lt_of_le_of_lt (nat.le_succ i) h⟩ < f ⟨i+1, h⟩ :=
begin
  split,
  { assume H i hi,
    apply H,
    exact nat.lt_succ_self _ },
  { assume H,
    have A : ∀ i j (h : i < j) (h' : j < n), f ⟨i, lt_trans h h'⟩ < f ⟨j, h'⟩,
    { assume i j h h',
      induction h with k h IH,
      { exact H _ _ },
      { exact lt_trans (IH (nat.lt_of_succ_lt h')) (H _ _) } },
    assume i j hij,
    convert A (i : ℕ) (j : ℕ) hij j.2; ext; simp only [subtype.coe_eta] }
end

section rec

/-- Define `C n i` by induction on  `i : fin n` interpreted as `(0 : fin (n - i)).succ.succ…`.
This function has two arguments: `H0 n` defines `0`-th element `C (n+1) 0` of an `(n+1)`-tuple,
and `Hs n i` defines `(i+1)`-st element of `(n+1)`-tuple based on `n`, `i`, and `i`-th element
of `n`-tuple. -/
@[elab_as_eliminator] def succ_rec
  {C : Π n, fin n → Sort*}
  (H0 : Π n, C (succ n) 0)
  (Hs : Π n i, C n i → C (succ n) i.succ) : Π {n : ℕ} (i : fin n), C n i
| 0        i           := i.elim0
| (succ n) ⟨0, _⟩      := H0 _
| (succ n) ⟨succ i, h⟩ := Hs _ _ (succ_rec ⟨i, lt_of_succ_lt_succ h⟩)

/-- Define `C n i` by induction on  `i : fin n` interpreted as `(0 : fin (n - i)).succ.succ…`.
This function has two arguments: `H0 n` defines `0`-th element `C (n+1) 0` of an `(n+1)`-tuple,
and `Hs n i` defines `(i+1)`-st element of `(n+1)`-tuple based on `n`, `i`, and `i`-th element
of `n`-tuple.

A version of `fin.succ_rec` taking `i : fin n` as the first argument. -/
@[elab_as_eliminator] def succ_rec_on {n : ℕ} (i : fin n)
  {C : Π n, fin n → Sort*}
  (H0 : Π n, C (succ n) 0)
  (Hs : Π n i, C n i → C (succ n) i.succ) : C n i :=
i.succ_rec H0 Hs

@[simp] theorem succ_rec_on_zero {C : ∀ n, fin n → Sort*} {H0 Hs} (n) :
  @fin.succ_rec_on (succ n) 0 C H0 Hs = H0 n :=
rfl

@[simp] theorem succ_rec_on_succ {C : ∀ n, fin n → Sort*} {H0 Hs} {n} (i : fin n) :
  @fin.succ_rec_on (succ n) i.succ C H0 Hs = Hs n i (fin.succ_rec_on i H0 Hs) :=
by cases i; refl

/-- Define `f : Π i : fin n.succ, C i` by separately handling the cases `i = 0` and
`i = j.succ`, `j : fin n`. -/
@[elab_as_eliminator] def cases
  {C : fin (succ n) → Sort*} (H0 : C 0) (Hs : Π i : fin n, C (i.succ)) :
  Π (i : fin (succ n)), C i
| ⟨0, h⟩ := H0
| ⟨succ i, h⟩ := Hs ⟨i, lt_of_succ_lt_succ h⟩

@[simp] theorem cases_zero {n} {C : fin (succ n) → Sort*} {H0 Hs} : @fin.cases n C H0 Hs 0 = H0 :=
rfl

@[simp] theorem cases_succ {n} {C : fin (succ n) → Sort*} {H0 Hs} (i : fin n) :
  @fin.cases n C H0 Hs i.succ = Hs i :=
by cases i; refl

lemma forall_fin_succ {P : fin (n+1) → Prop} :
  (∀ i, P i) ↔ P 0 ∧ (∀ i:fin n, P i.succ) :=
⟨λ H, ⟨H 0, λ i, H _⟩, λ ⟨H0, H1⟩ i, fin.cases H0 H1 i⟩

lemma exists_fin_succ {P : fin (n+1) → Prop} :
  (∃ i, P i) ↔ P 0 ∨ (∃i:fin n, P i.succ) :=
⟨λ ⟨i, h⟩, fin.cases or.inl (λ i hi, or.inr ⟨i, hi⟩) i h,
  λ h, or.elim h (λ h, ⟨0, h⟩) $ λ⟨i, hi⟩, ⟨i.succ, hi⟩⟩

end rec

section tuple
/-!
### Tuples

We can think of the type `Π(i : fin n), α i` as `n`-tuples of elements of possibly varying type
`α i`. A particular case is `fin n → α` of elements with all the same type. Here are some relevant
operations, first about adding or removing elements at the beginning of a tuple.
-/

/-- There is exactly one tuple of size zero. -/
instance tuple0_unique (α : fin 0 → Type u) : unique (Π i : fin 0, α i) :=
{ default := fin_zero_elim, uniq := λ x, funext fin_zero_elim }

variables {α : fin (n+1) → Type u} (x : α 0) (q : Πi, α i) (p : Π(i : fin n), α (i.succ))
(i : fin n) (y : α i.succ) (z : α 0)

/-- The tail of an `n+1` tuple, i.e., its last `n` entries -/
def tail (q : Πi, α i) : (Π(i : fin n), α (i.succ)) := λ i, q i.succ

/-- Adding an element at the beginning of an `n`-tuple, to get an `n+1`-tuple -/
def cons (x : α 0) (p : Π(i : fin n), α (i.succ)) : Πi, α i :=
λ j, fin.cases x p j

@[simp] lemma tail_cons : tail (cons x p) = p :=
by simp [tail, cons]

@[simp] lemma cons_succ : cons x p i.succ = p i :=
by simp [cons]

@[simp] lemma cons_zero : cons x p 0 = x :=
by simp [cons]

/-- Updating a tuple and adding an element at the beginning commute. -/
@[simp] lemma cons_update : cons x (update p i y) = update (cons x p) i.succ y :=
begin
  ext j,
  by_cases h : j = 0,
  { rw h, simp [ne.symm (succ_ne_zero i)] },
  { let j' := pred j h,
    have : j'.succ = j := succ_pred j h,
    rw [← this, cons_succ],
    by_cases h' : j' = i,
    { rw h', simp },
    { have : j'.succ ≠ i.succ, by rwa [ne.def, succ_inj],
      rw [update_noteq h', update_noteq this, cons_succ] } }
end

/-- Adding an element at the beginning of a tuple and then updating it amounts to adding it
directly. -/
lemma update_cons_zero : update (cons x p) 0 z = cons z p :=
begin
  ext j,
  by_cases h : j = 0,
  { rw h, simp },
  { simp only [h, update_noteq, ne.def, not_false_iff],
    let j' := pred j h,
    have : j'.succ = j := succ_pred j h,
    rw [← this, cons_succ, cons_succ] }
end

/-- Concatenating the first element of a tuple with its tail gives back the original tuple -/
@[simp] lemma cons_self_tail : cons (q 0) (tail q) = q :=
begin
  ext j,
  by_cases h : j = 0,
  { rw h, simp },
  { let j' := pred j h,
    have : j'.succ = j := succ_pred j h,
    rw [← this, tail, cons_succ] }
end

/-- Updating the first element of a tuple does not change the tail. -/
@[simp] lemma tail_update_zero : tail (update q 0 z) = tail q :=
by { ext j, simp [tail, fin.succ_ne_zero] }

/-- Updating a nonzero element and taking the tail commute. -/
@[simp] lemma tail_update_succ :
  tail (update q i.succ y) = update (tail q) i y :=
begin
  ext j,
  by_cases h : j = i,
  { rw h, simp [tail] },
  { simp [tail, (fin.succ_injective n).ne h, h] }
end

lemma comp_cons {α : Type*} {β : Type*} (g : α → β) (y : α) (q : fin n → α) :
  g ∘ (cons y q) = cons (g y) (g ∘ q) :=
begin
  ext j,
  by_cases h : j = 0,
  { rw h, refl },
  { let j' := pred j h,
    have : j'.succ = j := succ_pred j h,
    rw [← this, cons_succ, comp_app, cons_succ] }
end

lemma comp_tail {α : Type*} {β : Type*} (g : α → β) (q : fin n.succ → α) :
  g ∘ (tail q) = tail (g ∘ q) :=
by { ext j, simp [tail] }

end tuple

section tuple_right
/-! In the previous section, we have discussed inserting or removing elements on the left of a
tuple. In this section, we do the same on the right. A difference is that `fin (n+1)` is constructed
inductively from `fin n` starting from the left, not from the right. This implies that Lean needs
more help to realize that elements belong to the right types, i.e., we need to insert casts at
several places. -/

variables {α : fin (n+1) → Type u} (x : α (last n)) (q : Πi, α i) (p : Π(i : fin n), α i.cast_succ)
(i : fin n) (y : α i.cast_succ) (z : α (last n))

/-- The beginning of an `n+1` tuple, i.e., its first `n` entries -/
def init (q : Πi, α i) (i : fin n) : α i.cast_succ :=
q i.cast_succ

/-- Adding an element at the end of an `n`-tuple, to get an `n+1`-tuple. The name `snoc` comes from
`cons` (i.e., adding an element to the left of a tuple) read in reverse order. -/
def snoc (p : Π(i : fin n), α i.cast_succ) (x : α (last n)) (i : fin (n+1)) : α i :=
if h : i.val < n
then _root_.cast (by rw fin.cast_succ_cast_lt i h) (p (cast_lt i h))
else _root_.cast (by rw eq_last_of_not_lt h) x

@[simp] lemma init_snoc : init (snoc p x) = p :=
begin
  ext i,
  have h' := fin.cast_lt_cast_succ i i.is_lt,
  simp [init, snoc, i.is_lt, h'],
  convert cast_eq rfl (p i)
end

@[simp] lemma snoc_cast_succ : snoc p x i.cast_succ = p i :=
begin
  have : i.cast_succ.val < n := i.is_lt,
  have h' := fin.cast_lt_cast_succ i i.is_lt,
  simp [snoc, this, h'],
  convert cast_eq rfl (p i)
end

@[simp] lemma snoc_last : snoc p x (last n) = x :=
by { simp [snoc] }

/-- Updating a tuple and adding an element at the end commute. -/
@[simp] lemma snoc_update : snoc (update p i y) x = update (snoc p x) i.cast_succ y :=
begin
  ext j,
  by_cases h : j.val < n,
  { simp only [snoc, h, dif_pos],
    by_cases h' : j = cast_succ i,
    { have C1 : α i.cast_succ = α j, by rw h',
      have E1 : update (snoc p x) i.cast_succ y j = _root_.cast C1 y,
      { have : update (snoc p x) j (_root_.cast C1 y) j = _root_.cast C1 y, by simp,
        convert this,
        { exact h'.symm },
        { exact heq_of_eq_mp (congr_arg α (eq.symm h')) rfl } },
      have C2 : α i.cast_succ = α (cast_succ (cast_lt j h)),
        by rw [cast_succ_cast_lt, h'],
      have E2 : update p i y (cast_lt j h) = _root_.cast C2 y,
      { have : update p (cast_lt j h) (_root_.cast C2 y) (cast_lt j h) = _root_.cast C2 y,
          by simp,
        convert this,
        { simp [h, h'] },
        { exact heq_of_eq_mp C2 rfl } },
      rw [E1, E2],
      exact eq_rec_compose _ _ _ },
    { have : ¬(cast_lt j h = i),
        by { assume E, apply h', rw [← E, cast_succ_cast_lt] },
      simp [h', this, snoc, h] } },
  { rw eq_last_of_not_lt h,
    simp [ne.symm (ne_of_lt (cast_succ_lt_last i))] }
end

/-- Adding an element at the beginning of a tuple and then updating it amounts to adding it
directly. -/
lemma update_snoc_last : update (snoc p x) (last n) z = snoc p z :=
begin
  ext j,
  by_cases h : j.val < n,
  { have : j ≠ last n := ne_of_lt h,
    simp [h, update_noteq, this, snoc] },
  { rw eq_last_of_not_lt h,
    simp }
end

/-- Concatenating the first element of a tuple with its tail gives back the original tuple -/
@[simp] lemma snoc_init_self : snoc (init q) (q (last n)) = q :=
begin
  ext j,
  by_cases h : j.val < n,
  { have : j ≠ last n := ne_of_lt h,
    simp [h, update_noteq, this, snoc, init, cast_succ_cast_lt],
    have A : cast_succ (cast_lt j h) = j := cast_succ_cast_lt _ _,
    rw ← cast_eq rfl (q j),
    congr' 1; rw A },
  { rw eq_last_of_not_lt h,
    simp }
end

/-- Updating the last element of a tuple does not change the beginning. -/
@[simp] lemma init_update_last : init (update q (last n) z) = init q :=
by { ext j, simp [init, ne_of_lt, cast_succ_lt_last] }

/-- Updating an element and taking the beginning commute. -/
@[simp] lemma init_update_cast_succ :
  init (update q i.cast_succ y) = update (init q) i y :=
begin
  ext j,
  by_cases h : j = i,
  { rw h, simp [init] },
  { simp [init, h] }
end

/-- `tail` and `init` commute. We state this lemma in a non-dependent setting, as otherwise it
would involve a cast to convince Lean that the two types are equal, making it harder to use. -/
lemma tail_init_eq_init_tail {β : Type*} (q : fin (n+2) → β) :
  tail (init q) = init (tail q) :=
by { ext i, simp [tail, init, cast_succ_fin_succ] }

/-- `cons` and `snoc` commute. We state this lemma in a non-dependent setting, as otherwise it
would involve a cast to convince Lean that the two types are equal, making it harder to use. -/
lemma cons_snoc_eq_snoc_cons {β : Type*} (a : β) (q : fin n → β) (b : β) :
  @cons n.succ (λ i, β) a (snoc q b) = snoc (cons a q) b :=
begin
  ext i,
  by_cases h : i = 0,
  { rw h, refl },
  set j := pred i h with ji,
  have : i = j.succ, by rw [ji, succ_pred],
  rw [this, cons_succ],
  by_cases h' : j.val < n,
  { set k := cast_lt j h' with jk,
    have : j = k.cast_succ, by rw [jk, cast_succ_cast_lt],
    rw [this, ← cast_succ_fin_succ],
    simp },
  rw [eq_last_of_not_lt h', succ_last],
  simp
end


lemma comp_snoc {α : Type*} {β : Type*} (g : α → β) (q : fin n → α) (y : α) :
  g ∘ (snoc q y) = snoc (g ∘ q) (g y) :=
begin
  ext j,
  by_cases h : j.val < n,
  { have : j ≠ last n := ne_of_lt h,
    simp [h, this, snoc, cast_succ_cast_lt] },
  { rw eq_last_of_not_lt h,
    simp }
end

lemma comp_init {α : Type*} {β : Type*} (g : α → β) (q : fin n.succ → α) :
  g ∘ (init q) = init (g ∘ q) :=
by { ext j, simp [init] }

end tuple_right

section find

/-- `find p` returns the first index `n` where `p n` is satisfied, and `none` if it is never
satisfied. -/
def find : Π {n : ℕ} (p : fin n → Prop) [decidable_pred p], option (fin n)
| 0     p _ := none
| (n+1) p _ := by resetI; exact option.cases_on
  (@find n (λ i, p (i.cast_lt (nat.lt_succ_of_lt i.2))) _)
  (if h : p (fin.last n) then some (fin.last n) else none)
  (λ i, some (i.cast_lt (nat.lt_succ_of_lt i.2)))

/-- If `find p = some i`, then `p i` holds -/
lemma find_spec : Π {n : ℕ} (p : fin n → Prop) [decidable_pred p] {i : fin n}
  (hi : i ∈ by exactI fin.find p), p i
| 0     p I i hi := option.no_confusion hi
| (n+1) p I i hi := begin
  dsimp [find] at hi,
  resetI,
  cases h : find (λ i : fin n, (p (i.cast_lt (nat.lt_succ_of_lt i.2)))) with j,
  { rw h at hi,
    dsimp at hi,
    split_ifs at hi with hl hl,
    { exact option.some_inj.1 hi ▸ hl },
    { exact option.no_confusion hi } },
  { rw h at hi,
    rw [← option.some_inj.1 hi],
    exact find_spec _ h }
end

/-- `find p` does not return `none` if and only if `p i` holds at some index `i`. -/
lemma is_some_find_iff : Π {n : ℕ} {p : fin n → Prop} [decidable_pred p],
  by exactI (find p).is_some ↔ ∃ i, p i
| 0     p _ := iff_of_false (λ h, bool.no_confusion h) (λ ⟨i, _⟩, fin_zero_elim i)
| (n+1) p _ := ⟨λ h, begin
  rw [option.is_some_iff_exists] at h,
  cases h with i hi,
  exactI ⟨i, find_spec _ hi⟩
end, λ ⟨⟨i, hin⟩, hi⟩,
begin
  resetI,
  dsimp [find],
  cases h : find (λ i : fin n, (p (i.cast_lt (nat.lt_succ_of_lt i.2)))) with j,
  { split_ifs with hl hl,
    { exact option.is_some_some },
    { have := (@is_some_find_iff n (λ x, p (x.cast_lt (nat.lt_succ_of_lt x.2))) _).2
        ⟨⟨i, lt_of_le_of_ne (nat.le_of_lt_succ hin)
        (λ h, by clear_aux_decl; cases h; exact hl hi)⟩, hi⟩,
      rw h at this,
      exact this } },
  { simp }
end⟩

/-- `find p` returns `none` if and only if `p i` never holds. -/
lemma find_eq_none_iff {n : ℕ} {p : fin n → Prop} [decidable_pred p] :
  find p = none ↔ ∀ i, ¬ p i :=
by rw [← not_exists, ← is_some_find_iff]; cases (find p); simp

/-- If `find p` returns `some i`, then `p j` does not hold for `j < i`, i.e., `i` is minimal among
the indices where `p` holds. -/
lemma find_min : Π {n : ℕ} {p : fin n → Prop} [decidable_pred p] {i : fin n}
  (hi : i ∈ by exactI fin.find p) {j : fin n} (hj : j < i), ¬ p j
| 0     p _ i hi j hj hpj := option.no_confusion hi
| (n+1) p _ i hi ⟨j, hjn⟩ hj hpj := begin
  resetI,
  dsimp [find] at hi,
  cases h : find (λ i : fin n, (p (i.cast_lt (nat.lt_succ_of_lt i.2)))) with k,
  { rw [h] at hi,
    split_ifs at hi with hl hl,
    { have := option.some_inj.1 hi,
      subst this,
      rw [find_eq_none_iff] at h,
      exact h ⟨j, hj⟩ hpj },
    { exact option.no_confusion hi } },
  { rw h at hi,
    dsimp at hi,
    have := option.some_inj.1 hi,
    subst this,
    exact find_min h (show (⟨j, lt_trans hj k.2⟩ : fin n) < k, from hj) hpj }
end

lemma find_min' {p : fin n → Prop} [decidable_pred p] {i : fin n}
  (h : i ∈ fin.find p) {j : fin n} (hj : p j) : i ≤ j :=
le_of_not_gt (λ hij, find_min h hij hj)

lemma nat_find_mem_find {p : fin n → Prop} [decidable_pred p]
  (h : ∃ i, ∃ hin : i < n, p ⟨i, hin⟩) :
  (⟨nat.find h, (nat.find_spec h).fst⟩ : fin n) ∈ find p :=
let ⟨i, hin, hi⟩ := h in
begin
  cases hf : find p with f,
  { rw [find_eq_none_iff] at hf,
    exact (hf ⟨i, hin⟩ hi).elim },
  { refine option.some_inj.2 (le_antisymm _ _),
    { exact find_min' hf (nat.find_spec h).snd },
    { exact nat.find_min' _ ⟨f.2, by convert find_spec p hf;
        exact fin.eta _ _⟩ } }
end

lemma mem_find_iff {p : fin n → Prop} [decidable_pred p] {i : fin n} :
  i ∈ fin.find p ↔ p i ∧ ∀ j, p j → i ≤ j :=
⟨λ hi, ⟨find_spec _ hi, λ _, find_min' hi⟩,
  begin
    rintros ⟨hpi, hj⟩,
    cases hfp : fin.find p,
    { rw [find_eq_none_iff] at hfp,
      exact (hfp _ hpi).elim },
    { exact option.some_inj.2 (le_antisymm (find_min' hfp hpi) (hj _ (find_spec _ hfp))) }
  end⟩

lemma find_eq_some_iff {p : fin n → Prop} [decidable_pred p] {i : fin n} :
  fin.find p = some i ↔ p i ∧ ∀ j, p j → i ≤ j :=
 mem_find_iff

lemma mem_find_of_unique {p : fin n → Prop} [decidable_pred p]
  (h : ∀ i j, p i → p j → i = j) {i : fin n} (hi : p i) : i ∈ fin.find p :=
mem_find_iff.2 ⟨hi, λ j hj, le_of_eq $ h i j hi hj⟩

end find

@[simp]
lemma coe_of_nat_eq_mod (m n : ℕ) :
  ((n : fin (succ m)) : ℕ) = n % succ m :=
by rw [← of_nat_eq_coe]; refl

@[simp] lemma coe_of_nat_eq_mod' (m n : ℕ) [I : fact (0 < m)] :
  (@fin.of_nat' _ I n : ℕ) = n % m :=
rfl

end fin<|MERGE_RESOLUTION|>--- conflicted
+++ resolved
@@ -108,13 +108,6 @@
 
 lemma ne_iff_vne (a b : fin n) : a ≠ b ↔ a.1 ≠ b.1 :=
 ⟨vne_of_ne, ne_of_vne⟩
-<<<<<<< HEAD
-
-@[simp] protected lemma mk.inj_iff {n a b : ℕ} {ha : a < n} {hb : b < n} :
-  fin.mk a ha = fin.mk b hb ↔ a = b :=
-⟨fin.mk.inj, λ h, by subst h⟩
-=======
->>>>>>> 8089f506
 
 @[simp] lemma mk_eq_subtype_mk (a : ℕ) (h : a < n) : mk a h = ⟨a, h⟩ := rfl
 
@@ -165,37 +158,17 @@
 
 lemma one_val {n : ℕ} : (1 : fin (n+1)).val = 1 % (n+1) := rfl
 
-<<<<<<< HEAD
+lemma coe_one' {n : ℕ} : ((1 : fin (n+1)) : ℕ) = 1 % (n+1) := rfl
+
 @[simp] lemma val_zero' (n) : (0 : fin (n+1)).val = 0 := rfl
 
-@[simp] lemma mk_zero : (⟨0, nat.succ_pos'⟩ : fin (n + 1)) = 0 := rfl
-
-@[simp] lemma mk_one : (⟨1, nat.succ_lt_succ (nat.succ_pos n)⟩ : fin (n + 2)) = 1 := rfl
-=======
-lemma coe_one' {n : ℕ} : ((1 : fin (n+1)) : ℕ) = 1 % (n+1) := rfl
-
-@[simp] lemma val_zero' (n) : (0 : fin (n+1)).val = 0 := rfl
-
 @[simp] lemma mk_zero : (⟨0, nat.succ_pos'⟩ : fin (n + 1)) = (0 : fin _) := rfl
 
 @[simp] lemma mk_one : (⟨1, nat.succ_lt_succ (nat.succ_pos n)⟩ : fin (n + 2)) = (1 : fin _) := rfl
->>>>>>> 8089f506
 
 section bit
 
 @[simp] lemma mk_bit0 {m n : ℕ} (h : bit0 m < n) :
-<<<<<<< HEAD
-  (⟨bit0 m, h⟩ : fin n) = bit0 ⟨m, (nat.le_add_right m m).trans_lt h⟩ :=
-eq_of_veq (nat.mod_eq_of_lt h).symm
-
-@[simp] lemma mk_bit1 {m n : ℕ} (h : bit1 m < n + 1) :
-  (⟨bit1 m, h⟩ : fin (n + 1)) = bit1 ⟨m, (nat.le_add_right m m).trans_lt
-    ((m + m).lt_succ_self.trans h)⟩ :=
-begin
-  ext,
-  simp only [bit1, bit0] at h,
-  simp only [bit1, bit0, val_add, one_val, ←nat.add_mod, nat.mod_eq_of_lt h]
-=======
   (⟨bit0 m, h⟩ : fin n) = (bit0 ⟨m, (nat.le_add_right m m).trans_lt h⟩ : fin _) :=
 eq_of_veq (nat.mod_eq_of_lt h).symm
 
@@ -206,7 +179,6 @@
   ext,
   simp only [bit1, bit0] at h,
   simp only [bit1, bit0, coe_add, coe_one', coe_mk, ←nat.add_mod, nat.mod_eq_of_lt h],
->>>>>>> 8089f506
 end
 
 end bit
@@ -276,29 +248,16 @@
 lemma forall_iff {p : fin n → Prop} : (∀ i, p i) ↔ ∀ i h, p ⟨i, h⟩ :=
 ⟨λ h i hi, h ⟨i, hi⟩, λ h ⟨i, hi⟩, h i hi⟩
 
-<<<<<<< HEAD
-lemma lt_iff_val_lt_val : a < b ↔ a.val < b.val := iff.rfl
-=======
 lemma lt_iff_coe_lt_coe : a < b ↔ (a : ℕ) < b := iff.rfl
 
 lemma le_iff_coe_le_coe : a ≤ b ↔ (a : ℕ) ≤ b := iff.rfl
->>>>>>> 8089f506
 
 lemma zero_le (a : fin (n + 1)) : 0 ≤ a := zero_le a.1
 
-<<<<<<< HEAD
-lemma zero_le (a : fin (n + 1)) : 0 ≤ a := zero_le a.1
-
-@[simp] lemma succ_val (j : fin n) : j.succ.val = j.val.succ :=
-by cases j; simp [fin.succ]
-
-lemma succ_pos (a : fin n) : (0 : fin (n + 1)) < a.succ := by simp [lt_iff_val_lt_val]
-=======
 @[simp] lemma coe_succ (j : fin n) : (j.succ : ℕ) = j + 1 :=
 by cases j; simp [fin.succ]
 
 lemma succ_pos (a : fin n) : (0 : fin (n + 1)) < a.succ := by simp [lt_iff_coe_lt_coe]
->>>>>>> 8089f506
 
 protected theorem succ.inj (p : fin.succ a = fin.succ b) : a = b :=
 by cases a; cases b; exact eq_of_veq (nat.succ.inj (veq_of_eq p))
@@ -307,17 +266,10 @@
 ⟨λh, succ.inj h, λh, by rw h⟩
 
 @[simp] lemma succ_le_succ_iff : a.succ ≤ b.succ ↔ a ≤ b :=
-<<<<<<< HEAD
-by { simp only [le_iff_val_le_val, succ_val], exact ⟨le_of_succ_le_succ, succ_le_succ⟩ }
-
-@[simp] lemma succ_lt_succ_iff : a.succ < b.succ ↔ a < b :=
-by { simp only [lt_iff_val_lt_val, succ_val], exact ⟨lt_of_succ_lt_succ, succ_lt_succ⟩ }
-=======
 by { simp only [le_iff_coe_le_coe, coe_succ], exact ⟨le_of_succ_le_succ, succ_le_succ⟩ }
 
 @[simp] lemma succ_lt_succ_iff : a.succ < b.succ ↔ a < b :=
 by { simp only [lt_iff_coe_lt_coe, coe_succ], exact ⟨lt_of_succ_lt_succ, succ_lt_succ⟩ }
->>>>>>> 8089f506
 
 lemma succ_injective (n : ℕ) : injective (@fin.succ n) :=
 λa b, succ.inj
@@ -330,44 +282,24 @@
 lemma mk_succ_pos (i : ℕ) (h : i < n) : (0 : fin (n + 1)) < ⟨i.succ, add_lt_add_right h 1⟩ :=
 by { rw [lt_iff_coe_lt_coe, coe_zero], exact nat.succ_pos i }
 
-<<<<<<< HEAD
-@[simp] lemma succ_zero_eq_one : fin.succ (0 : fin (n + 1)) = 1 := rfl
-
-lemma mk_succ_pos (i : ℕ) (h : i < n) : (0 : fin (n + 1)) < ⟨i.succ, add_lt_add_right h 1⟩ :=
-by { rw [lt_iff_val_lt_val, val_zero], exact nat.succ_pos i }
-
 lemma one_lt_succ_succ (a : fin n) : (1 : fin (n + 2)) < a.succ.succ :=
 by { cases n, { exact fin_zero_elim a }, { rw [←succ_zero_eq_one, succ_lt_succ_iff], exact succ_pos a } }
 
-lemma succ_succ_ne_one : fin.succ (fin.succ a) ≠ 1 := ne_of_gt (one_lt_succ_succ a)
-
-@[simp] lemma pred_val (j : fin (n+1)) (h : j ≠ 0) : (j.pred h).val = j.val.pred :=
-by cases j; simp [fin.pred]
-=======
-lemma one_lt_succ_succ (a : fin n) : (1 : fin (n + 2)) < a.succ.succ :=
-by { cases n, { exact fin_zero_elim a }, { rw [←succ_zero_eq_one, succ_lt_succ_iff], exact succ_pos a } }
-
 lemma succ_succ_ne_one (a : fin n) : fin.succ (fin.succ a) ≠ 1 := ne_of_gt (one_lt_succ_succ a)
 
 @[simp] lemma coe_pred (j : fin (n+1)) (h : j ≠ 0) : (j.pred h : ℕ) = j - 1 :=
-by { cases j, refl, }
->>>>>>> 8089f506
+by { cases j, refl }
 
 @[simp] lemma succ_pred : ∀(i : fin (n+1)) (h : i ≠ 0), (i.pred h).succ = i
 | ⟨0,     h⟩ hi := by contradiction
 | ⟨n + 1, h⟩ hi := rfl
 
 @[simp] lemma pred_succ (i : fin n) {h : i.succ ≠ 0} : i.succ.pred h = i :=
-by cases i; refl
+by { cases i, refl }
 
 @[simp] lemma pred_mk_succ (i : ℕ) (h : i < n + 1) :
-<<<<<<< HEAD
-  (⟨i.succ, add_lt_add_right h 1⟩ : fin (n + 2)).pred (ne_of_vne (ne_of_gt (mk_succ_pos i h))) = ⟨i, h⟩ :=
-by simp only [eq_iff_veq, pred_val, nat.pred_succ]
-=======
   fin.pred ⟨i + 1, add_lt_add_right h 1⟩ (ne_of_vne (ne_of_gt (mk_succ_pos i h))) = ⟨i, h⟩ :=
 by simp only [ext_iff, coe_pred, coe_mk, nat.add_sub_cancel]
->>>>>>> 8089f506
 
 @[simp] lemma pred_inj :
   ∀ {a b : fin (n + 1)} {ha : a ≠ 0} {hb : b ≠ 0}, a.pred ha = b.pred hb ↔ a = b
@@ -394,13 +326,8 @@
 def cast_succ : fin n → fin (n + 1) := cast_add 1
 
 /-- `succ_above p i` embeds `fin n` into `fin (n + 1)` with a hole around `p`. -/
-<<<<<<< HEAD
 def succ_above (p : fin (n + 1)) (i : fin n) : fin (n + 1) :=
 if i.cast_succ < p then i.cast_succ else i.succ
-=======
-def succ_above (p : fin (n+1)) (i : fin n) : fin (n+1) :=
-if (i : ℕ) < p then i.cast_succ else i.succ
->>>>>>> 8089f506
 
 /-- `pred_above p i h` embeds `i : fin (n+1)` into `fin n` by ignoring `p`. -/
 def pred_above (p : fin (n+1)) (i : fin (n+1)) (hi : i ≠ p) : fin n :=
@@ -450,47 +377,28 @@
 @[simp] lemma coe_sub_nat (i : fin (n + m)) (h : m ≤ i) : (i.sub_nat m h : ℕ) = i - m :=
 rfl
 
-<<<<<<< HEAD
-@[simp] lemma add_nat_val (i : fin (n + m)) : (i.add_nat m).val = i.val + m :=
-=======
 @[simp] lemma coe_add_nat (i : fin (n + m)) : (i.add_nat m : ℕ) = i + m :=
->>>>>>> 8089f506
 rfl
 
 @[simp] lemma cast_succ_inj {a b : fin n} : a.cast_succ = b.cast_succ ↔ a = b :=
 by simp [eq_iff_veq]
 
-<<<<<<< HEAD
-lemma cast_succ_lt_last (a : fin n) : cast_succ a < last n := lt_iff_val_lt_val.mpr a.is_lt
+lemma cast_succ_lt_last (a : fin n) : cast_succ a < last n := lt_iff_coe_lt_coe.mpr a.is_lt
 
 @[simp] lemma cast_succ_zero : cast_succ (0 : fin (n + 1)) = 0 := rfl
 
 /-- `cast_succ i` is positive when `i` is positive -/
 lemma cast_succ_pos (i : fin (n + 1)) (h : 0 < i) : 0 < cast_succ i :=
-by simpa [lt_iff_val_lt_val] using h
+by simpa [lt_iff_coe_lt_coe] using h
 
 lemma last_pos : (0 : fin (n + 2)) < last (n + 1) :=
-by simp [lt_iff_val_lt_val]
+by simp [lt_iff_coe_lt_coe]
 
 lemma coe_nat_eq_last (n) : (n : fin (n + 1)) = fin.last n :=
 by { rw [←fin.of_nat_eq_coe, fin.of_nat, fin.last], simp only [nat.mod_eq_of_lt n.lt_succ_self] }
 
 lemma le_coe_last (i : fin (n + 1)) : i ≤ n :=
 by { rw fin.coe_nat_eq_last, exact fin.le_last i }
-=======
-lemma cast_succ_lt_last (a : fin n) : cast_succ a < last n := lt_iff_coe_lt_coe.mpr a.is_lt
-
-@[simp] lemma cast_succ_zero : cast_succ (0 : fin (n + 1)) = 0 := rfl
-
-lemma last_pos : (0 : fin (n + 2)) < last (n + 1) :=
-by simp [lt_iff_coe_lt_coe]
->>>>>>> 8089f506
-
-lemma coe_nat_eq_last (n) : (n : fin (n + 1)) = fin.last n :=
-by { rw [←fin.of_nat_eq_coe, fin.of_nat, fin.last], simp only [nat.mod_eq_of_lt n.lt_succ_self] }
-
-lemma le_coe_last (i : fin (n + 1)) : i ≤ n :=
-by { rw fin.coe_nat_eq_last, exact fin.le_last i }
 
 lemma eq_last_of_not_lt {i : fin (n+1)} (h : ¬ (i : ℕ) < n) : i = last n :=
 le_antisymm (le_last i) (not_lt.1 h)
@@ -499,13 +407,8 @@
 begin
   cases n,
   { exact absurd h (nat.not_lt_zero _) },
-<<<<<<< HEAD
-  { rw [lt_iff_val_lt_val, last_val, ←add_lt_add_iff_right 1] at h,
-    rw [lt_iff_val_lt_val, add_def, val_zero, val_one, nat.mod_eq_of_lt h],
-=======
   { rw [lt_iff_coe_lt_coe, coe_last, ←add_lt_add_iff_right 1] at h,
     rw [lt_iff_coe_lt_coe, coe_add, coe_zero, coe_one, nat.mod_eq_of_lt h],
->>>>>>> 8089f506
     exact nat.zero_lt_succ _ }
 end
 
@@ -545,31 +448,6 @@
   exact add_lt_add_right h 1,
 end
 
-lemma cast_succ_lt_succ (i : fin n) : i.cast_succ < i.succ :=
-by { rw [lt_iff_val_lt_val, cast_succ, cast_add_val, succ_val], exact lt_add_one _ }
-
-@[norm_cast, simp] lemma coe_eq_cast_succ : (a : fin (n + 1)) = a.cast_succ :=
-begin
-  rw [cast_succ, cast_add, cast_le, cast_lt, eq_iff_veq],
-  exact coe_val_of_lt (nat.lt.step a.is_lt),
-end
-
-@[simp] lemma coe_succ_eq_succ : a.cast_succ + 1 = a.succ :=
-begin
-  cases n,
-  { exact fin_zero_elim a },
-  { simp [a.is_lt, eq_iff_veq, add_def, nat.mod_eq_of_lt] }
-end
-
-lemma lt_succ : a.cast_succ < a.succ :=
-by { rw [cast_succ, lt_iff_val_lt_val, cast_add_val, succ_val], exact lt_add_one a.val }
-
-@[simp] lemma pred_one {n : ℕ} : fin.pred (1 : fin (n + 2)) (ne.symm (ne_of_lt one_pos)) = 0 := rfl
-
-lemma pred_add_one (i : fin (n + 2)) (h : (i : ℕ) < n + 1) :
-  pred (i + 1) (ne_of_gt (add_one_pos _ (lt_iff_val_lt_val.mpr h))) = cast_lt i h :=
-by { rw coe_eq_val at h, simp [eq_iff_veq, succ_pred_eq_of_pos, h, add_def, mod_eq_of_lt] }
-
 /-- `min n m` as an element of `fin (m + 1)` -/
 def clamp (n m : ℕ) : fin (m + 1) := of_nat $ min n m
 
@@ -582,7 +460,6 @@
 lemma cast_succ_injective (n : ℕ) : injective (@fin.cast_succ n) :=
 cast_le_injective (le_add_right n 1)
 
-<<<<<<< HEAD
 /-- Embedding `i : fin n` into `fin (n + 1)` with a hole around `p : fin (n + 1)`
 embeds `i` by `cast_succ` when the resulting `i.cast_succ < p` -/
 lemma succ_above_below (p : fin (n + 1)) (i : fin n) (h : i.cast_succ < p) :
@@ -614,22 +491,6 @@
 /-- Embedding `i : fin n` into `fin (n + 1)` with a hole around `p : fin (n + 1)`
 never results in `p` itself -/
 theorem succ_above_ne (p : fin (n + 1)) (i : fin n) : p.succ_above i ≠ p :=
-=======
-lemma succ_above_below (p : fin (n + 1)) (i : fin n) (h : (i : ℕ) < p) :
-  p.succ_above i = i.cast_succ :=
-by { rw [coe_eq_val, coe_eq_val] at h, rw [succ_above], exact if_pos h }
-
-@[simp] lemma succ_above_zero : succ_above (0 : fin (n + 1)) = fin.succ := rfl
-
-@[simp] lemma succ_above_last : succ_above (fin.last n) = cast_succ :=
-by { ext i, simp [succ_above, i.is_lt, if_true, last_val], }
-
-lemma succ_above_above (p : fin (n + 1)) (i : fin n) (h : (p : ℕ) ≤ i) :
-  p.succ_above i = i.succ :=
-by { rw [coe_eq_val, coe_eq_val] at h, rw [succ_above], exact if_neg (not_lt_of_le h) }
-
-theorem succ_above_ne (p : fin (n+1)) (i : fin n) : p.succ_above i ≠ p :=
->>>>>>> 8089f506
 begin
   intro eq,
   by_cases H : i.cast_succ < p,
@@ -637,47 +498,12 @@
   { simpa [←succ_above_above _ _ (le_of_not_lt H), eq] using cast_succ_lt_succ i }
 end
 
-<<<<<<< HEAD
 /-- Embedding a positive `fin n`  results in a positive fin (n + 1)` -/
 lemma succ_above_pos (p : fin (n + 2)) (i : fin (n + 1)) (h : 0 < i) : 0 < p.succ_above i :=
 begin
   by_cases H : i.cast_succ < p,
   { simpa [succ_above_below _ _ H] using cast_succ_pos _ h },
   { simpa [succ_above_above _ _ (le_of_not_lt H)] using succ_pos _ },
-=======
-lemma succ_above_pos (p : fin (n + 2)) (i : fin (n + 1)) (h : 0 < i) : 0 < p.succ_above i :=
-begin
-  by_cases H : (i : ℕ) < p,
-  { simpa [succ_above_below, H, lt_iff_coe_lt_coe] using h },
-  { push_neg at H,
-    simp [succ_above_above, H, lt_iff_coe_lt_coe], },
-end
-
-@[simp] lemma succ_above_descend :
-  ∀(p i : fin (n+1)) (h : i ≠ p), p.succ_above (p.pred_above i h) = i
-| ⟨p, hp⟩ ⟨0,   hi⟩ h := fin.eq_of_veq $ by simp [succ_above, pred_above]; split_ifs; simp * at *
-| ⟨p, hp⟩ ⟨i+1, hi⟩ h := fin.eq_of_veq
-  begin
-    have : i + 1 ≠ p, by rwa [(≠), fin.ext_iff] at h,
-    unfold succ_above pred_above,
-    split_ifs with h1 h2;
-      simp only [fin.cast_succ_cast_lt, add_right_inj, coe_pred, ne.def, coe_cast_succ,
-                 nat.pred_succ, fin.succ_pred, add_right_inj] at *,
-    exact (this (le_antisymm h2 (le_of_not_gt h1))).elim
-  end
-
-@[simp] lemma pred_above_succ_above (p : fin (n+1)) (i : fin n) (h : p.succ_above i ≠ p) :
-  p.pred_above (p.succ_above i) h = i :=
-begin
-  unfold succ_above,
-  ext,
-  split_ifs with h₀,
-  { rw [pred_above, dif_pos, cast_lt_cast_succ],
-    rwa [← coe_fin_lt, coe_cast_succ], },
-  { rw [pred_above, dif_neg, pred_succ],
-    rw [← coe_fin_lt, coe_succ],
-    exact mt (lt_trans $ lt_add_one _) h₀, }
->>>>>>> 8089f506
 end
 
 /-- Given a fixed pivot `x : fin (n + 1)`, `x.succ_above` is injective -/
@@ -710,10 +536,10 @@
   rw pred_above,
   cases lt_or_le i p with H H,
   { simp only [succ_above_below, cast_succ_cast_lt, H, dif_pos]},
-  { rw le_iff_val_le_val at H,
+  { rw le_iff_coe_le_coe at H,
     rw succ_above_above,
-    { simp only [le_iff_val_le_val, H, not_lt, dif_neg, succ_pred] },
-    { simp only [le_iff_val_le_val, H, pred_val, not_lt, dif_neg, cast_succ_val],
+    { simp only [le_iff_coe_le_coe, H, not_lt, dif_neg, succ_pred] },
+    { simp only [le_iff_coe_le_coe, H, coe_pred, not_lt, dif_neg, coe_cast_succ],
       exact le_pred_of_lt (lt_of_le_of_ne H (vne_of_ne h.symm)) } }
 end
 
