--- conflicted
+++ resolved
@@ -18,11 +18,6 @@
 
 namespace category_theory
 
-<<<<<<< HEAD
-open category_theory.monoidal_category_aux
-
-class monoidal_category (C : Sort u) extends category.{v} C :=
-=======
 /--
 In a monoidal category, we can take the tensor product of objects, `X ⊗ Y` and of morphisms `f ⊗ g`.
 Tensor product does not need to be strictly associative on objects, but there is a
@@ -31,7 +26,6 @@
 These associators and unitors satisfy the pentagon and triangle equations.
 -/
 class monoidal_category (C : Type u) [𝒞 : category.{v} C] :=
->>>>>>> 94205c46
 -- curried tensor product of objects:
 (tensor_obj               : C → C → C)
 (infixr ` ⊗ `:70          := tensor_obj) -- This notation is only temporary
