/-
Copyright (c) 2018 Johan Commelin. All rights reserved.
Released under Apache 2.0 license as described in the file LICENSE.
Authors: Johan Commelin, Reid Barton, Bhavik Mehta
-/
import category_theory.over
import category_theory.limits.shapes.pullbacks
import category_theory.limits.shapes.wide_pullbacks
import category_theory.limits.shapes.finite_products

universes v u -- declare the `v`'s first; see `category_theory.category` for an explanation

open category_theory category_theory.limits

variables {J : Type v} [small_category J]
variables {C : Type u} [category.{v} C]
variable {X : C}

namespace category_theory.over

namespace construct_products

/-- (Impl) Given a product shape in `C/B`, construct the corresponding wide pullback diagram in `C`. -/
@[reducible]
def wide_pullback_diagram_of_diagram_over (B : C) {J : Type v} (F : discrete J ⥤ over B) : wide_pullback_shape J ⥤ C :=
wide_pullback_shape.wide_cospan B (λ j, (F.obj j).left) (λ j, (F.obj j).hom)

/-- (Impl) A preliminary definition to avoid timeouts. -/
@[simps]
def cones_equiv_inverse_obj (B : C) {J : Type v} (F : discrete J ⥤ over B) (c : cone F) :
  cone (wide_pullback_diagram_of_diagram_over B F) :=
{ X := c.X.left,
  π :=
  { app := λ X, option.cases_on X c.X.hom (λ (j : J), (c.π.app j).left),
  -- `tidy` can do this using `case_bash`, but let's try to be a good `-T50000` citizen:
    naturality' := λ X Y f,
    begin
      dsimp, cases X; cases Y; cases f,
      { rw [category.id_comp, category.comp_id], },
      { rw [over.w, category.id_comp], },
      { rw [category.id_comp, category.comp_id], },
    end } }

/-- (Impl) A preliminary definition to avoid timeouts. -/
@[simps]
def cones_equiv_inverse (B : C) {J : Type v} (F : discrete J ⥤ over B) :
  cone F ⥤ cone (wide_pullback_diagram_of_diagram_over B F) :=
{ obj := cones_equiv_inverse_obj B F,
  map := λ c₁ c₂ f,
  { hom := f.hom.left,
    w' := λ j,
    begin
      cases j,
      { simp },
      { dsimp,
        rw ← f.w j,
        refl }
    end } }

/-- (Impl) A preliminary definition to avoid timeouts. -/
@[simps]
def cones_equiv_functor (B : C) {J : Type v} (F : discrete J ⥤ over B) :
  cone (wide_pullback_diagram_of_diagram_over B F) ⥤ cone F :=
{ obj := λ c,
  { X := over.mk (c.π.app none),
    π := { app := λ j, over.hom_mk (c.π.app (some j)) (by apply c.w (wide_pullback_shape.hom.term j)) } },
  map := λ c₁ c₂ f,
  { hom := over.hom_mk f.hom } }

local attribute [tidy] tactic.case_bash

/-- (Impl) A preliminary definition to avoid timeouts. -/
@[simp]
def cones_equiv_unit_iso (B : C) {J : Type v} (F : discrete J ⥤ over B) :
  𝟭 (cone (wide_pullback_diagram_of_diagram_over B F)) ≅
    cones_equiv_functor B F ⋙ cones_equiv_inverse B F :=
nat_iso.of_components (λ _, cones.ext {hom := 𝟙 _, inv := 𝟙 _} (by tidy)) (by tidy)

/-- (Impl) A preliminary definition to avoid timeouts. -/
@[simp]
def cones_equiv_counit_iso (B : C) {J : Type v} (F : discrete J ⥤ over B) :
  cones_equiv_inverse B F ⋙ cones_equiv_functor B F ≅ 𝟭 (cone F) :=
nat_iso.of_components
  (λ _, cones.ext {hom := over.hom_mk (𝟙 _), inv := over.hom_mk (𝟙 _)} (by tidy)) (by tidy)

-- TODO: Can we add `. obviously` to the second arguments of `nat_iso.of_components` and `cones.ext`?
/-- (Impl) Establish an equivalence between the category of cones for `F` and for the "grown" `F`. -/
@[simps]
def cones_equiv (B : C) {J : Type v} (F : discrete J ⥤ over B) :
  cone (wide_pullback_diagram_of_diagram_over B F) ≌ cone F :=
{ functor := cones_equiv_functor B F,
  inverse := cones_equiv_inverse B F,
  unit_iso := cones_equiv_unit_iso B F,
  counit_iso := cones_equiv_counit_iso B F, }

/-- Use the above equivalence to prove we have a limit. -/
def has_over_limit_discrete_of_wide_pullback_limit {B : C} {J : Type v} (F : discrete J ⥤ over B)
  [has_limit (wide_pullback_diagram_of_diagram_over B F)] :
  has_limit F :=
<<<<<<< HEAD
has_limit.mk { cone := _,
  is_limit := is_limit.of_cone_equiv
=======
{ cone := _,
  is_limit := is_limit.of_right_adjoint
>>>>>>> 43ceb3e0
    (cones_equiv B F).functor (limit.is_limit (wide_pullback_diagram_of_diagram_over B F)) }

/-- Given a wide pullback in `C`, construct a product in `C/B`. -/
def over_product_of_wide_pullback {J : Type v} [has_limits_of_shape (wide_pullback_shape J) C] {B : C} :
  has_limits_of_shape (discrete J) (over B) :=
{ has_limit := λ F, has_over_limit_discrete_of_wide_pullback_limit F }

/-- Given a pullback in `C`, construct a binary product in `C/B`. -/
def over_binary_product_of_pullback [has_pullbacks C] {B : C} :
  has_binary_products (over B) :=
over_product_of_wide_pullback

/-- Given all wide pullbacks in `C`, construct products in `C/B`. -/
def over_products_of_wide_pullbacks [has_wide_pullbacks C] {B : C} :
  has_products (over B) :=
λ J, over_product_of_wide_pullback

/-- Given all finite wide pullbacks in `C`, construct finite products in `C/B`. -/
def over_finite_products_of_finite_wide_pullbacks [has_finite_wide_pullbacks C] {B : C} :
  has_finite_products (over B) :=
λ J 𝒥₁ 𝒥₂, by exactI over_product_of_wide_pullback

end construct_products

/--
Construct terminal object in the over category. This isn't an instance as it's not typically the
way we want to define terminal objects.
(For instance, this gives a terminal object which is different from the generic one given by
`over_product_of_wide_pullback` above.)
-/
def over_has_terminal (B : C) : has_terminal (over B) :=
<<<<<<< HEAD
{ has_limits_of_shape :=
  { has_limit := λ F, has_limit.mk
    { cone :=
      { X := over.mk (𝟙 _),
        π := { app := λ p, pempty.elim p } },
      is_limit :=
        { lift := λ s, over.hom_mk _,
          fac' := λ _ j, j.elim,
          uniq' := λ s m _,
            begin
              ext,
              rw over.hom_mk_left,
              have := m.w,
              dsimp at this,
              rwa [category.comp_id, category.comp_id] at this
            end } } } }
=======
{ has_limit := λ F,
  { cone :=
    { X := over.mk (𝟙 _),
      π := { app := λ p, pempty.elim p } },
    is_limit :=
      { lift := λ s, over.hom_mk _,
        fac' := λ _ j, j.elim,
        uniq' := λ s m _,
          begin
            ext,
            rw over.hom_mk_left,
            have := m.w,
            dsimp at this,
            rwa [category.comp_id, category.comp_id] at this
          end } } }
>>>>>>> 43ceb3e0

end category_theory.over<|MERGE_RESOLUTION|>--- conflicted
+++ resolved
@@ -97,13 +97,9 @@
 def has_over_limit_discrete_of_wide_pullback_limit {B : C} {J : Type v} (F : discrete J ⥤ over B)
   [has_limit (wide_pullback_diagram_of_diagram_over B F)] :
   has_limit F :=
-<<<<<<< HEAD
-has_limit.mk { cone := _,
-  is_limit := is_limit.of_cone_equiv
-=======
+has_limit.mk
 { cone := _,
   is_limit := is_limit.of_right_adjoint
->>>>>>> 43ceb3e0
     (cones_equiv B F).functor (limit.is_limit (wide_pullback_diagram_of_diagram_over B F)) }
 
 /-- Given a wide pullback in `C`, construct a product in `C/B`. -/
@@ -135,25 +131,7 @@
 `over_product_of_wide_pullback` above.)
 -/
 def over_has_terminal (B : C) : has_terminal (over B) :=
-<<<<<<< HEAD
-{ has_limits_of_shape :=
-  { has_limit := λ F, has_limit.mk
-    { cone :=
-      { X := over.mk (𝟙 _),
-        π := { app := λ p, pempty.elim p } },
-      is_limit :=
-        { lift := λ s, over.hom_mk _,
-          fac' := λ _ j, j.elim,
-          uniq' := λ s m _,
-            begin
-              ext,
-              rw over.hom_mk_left,
-              have := m.w,
-              dsimp at this,
-              rwa [category.comp_id, category.comp_id] at this
-            end } } } }
-=======
-{ has_limit := λ F,
+{ has_limit := λ F, has_limit.mk
   { cone :=
     { X := over.mk (𝟙 _),
       π := { app := λ p, pempty.elim p } },
@@ -168,6 +146,5 @@
             dsimp at this,
             rwa [category.comp_id, category.comp_id] at this
           end } } }
->>>>>>> 43ceb3e0
 
 end category_theory.over