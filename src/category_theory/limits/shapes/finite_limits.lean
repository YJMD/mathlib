/-
Copyright (c) 2019 Scott Morrison. All rights reserved.
Released under Apache 2.0 license as described in the file LICENSE.
Authors: Scott Morrison
-/
import data.fintype.basic
import category_theory.limits.shapes.products
import category_theory.limits.shapes.equalizers
import category_theory.limits.shapes.pullbacks

universes v u

namespace category_theory

instance discrete_fintype {α : Type*} [fintype α] : fintype (discrete α) :=
by { dsimp [discrete], apply_instance }

instance discrete_hom_fintype {α : Type*} [decidable_eq α] (X Y : discrete α) : fintype (X ⟶ Y) :=
by { apply ulift.fintype }

/-- A category with a `fintype` of objects, and a `fintype` for each morphism space. -/
class fin_category (J : Type v) [small_category J] :=
(decidable_eq_obj : decidable_eq J . tactic.apply_instance)
(fintype_obj : fintype J . tactic.apply_instance)
(decidable_eq_hom : Π (j j' : J), decidable_eq (j ⟶ j') . tactic.apply_instance)
(fintype_hom : Π (j j' : J), fintype (j ⟶ j') . tactic.apply_instance)

attribute [instance] fin_category.decidable_eq_obj fin_category.fintype_obj
                     fin_category.decidable_eq_hom fin_category.fintype_hom

-- We need a `decidable_eq` instance here to construct `fintype` on the morphism spaces.
instance fin_category_discrete_of_decidable_fintype (J : Type v) [decidable_eq J] [fintype J] :
  fin_category (discrete J) :=
{ }

end category_theory

open category_theory

namespace category_theory.limits

variables (C : Type u) [category.{v} C]

def has_finite_limits : Prop :=
Π (J : Type v) [𝒥 : small_category J] [@fin_category J 𝒥], @has_limits_of_shape J 𝒥 C _

attribute [class] has_finite_limits

@[priority 100]
instance has_limits_of_shape_of_has_finite_limits
  (J : Type v) [small_category J] [fin_category J] [has_finite_limits C] :
  has_limits_of_shape J C :=
‹has_finite_limits C› J

<<<<<<< HEAD
def has_finite_colimits : Prop :=
=======
/-- If `C` has all limits, it has finite limits. -/
def has_finite_limits_of_has_limits [has_limits C] : has_finite_limits C :=
λ J 𝒥₁ 𝒥₂, infer_instance

def has_finite_colimits : Type (max (v+1) u) :=
>>>>>>> d4d33dea
Π (J : Type v) [𝒥 : small_category J] [@fin_category J 𝒥], @has_colimits_of_shape J 𝒥 C _

attribute [class] has_finite_colimits

@[priority 100]
instance has_colimits_of_shape_of_has_finite_colimits
  (J : Type v) [small_category J] [fin_category J] [has_finite_colimits C] :
  has_colimits_of_shape J C :=
‹has_finite_colimits C› J

/-- If `C` has all colimits, it has finite colimits. -/
def has_finite_colimits_of_has_colimits [has_colimits C] : has_finite_colimits C :=
λ J 𝒥₁ 𝒥₂, infer_instance

section

open walking_parallel_pair walking_parallel_pair_hom

instance fintype_walking_parallel_pair : fintype walking_parallel_pair :=
{ elems := [walking_parallel_pair.zero, walking_parallel_pair.one].to_finset,
  complete := λ x, by { cases x; simp } }

local attribute [tidy] tactic.case_bash

instance (j j' : walking_parallel_pair) : fintype (walking_parallel_pair_hom j j') :=
{ elems := walking_parallel_pair.rec_on j
    (walking_parallel_pair.rec_on j' [walking_parallel_pair_hom.id zero].to_finset
      [left, right].to_finset)
    (walking_parallel_pair.rec_on j' ∅ [walking_parallel_pair_hom.id one].to_finset),
  complete := by tidy }

end

instance : fin_category walking_parallel_pair := { }

/-- Equalizers are finite limits, so if `C` has all finite limits, it also has all equalizers -/
example [has_finite_limits C] : has_equalizers C := by apply_instance

/-- Coequalizers are finite colimits, of if `C` has all finite colimits, it also has all
    coequalizers -/
example [has_finite_colimits C] : has_coequalizers C := by apply_instance

variables {J : Type v}

local attribute [tidy] tactic.case_bash

namespace wide_pullback_shape

instance fintype_obj [fintype J] : fintype (wide_pullback_shape J) :=
by { rw wide_pullback_shape, apply_instance }

instance fintype_hom [decidable_eq J] (j j' : wide_pullback_shape J) :
  fintype (j ⟶ j') :=
{ elems :=
  begin
    cases j',
    { cases j,
      { exact {hom.id none} },
      { exact {hom.term j} } },
    { by_cases some j' = j,
      { rw h,
        exact {hom.id j} },
      { exact ∅ } }
  end,
  complete := by tidy }

end wide_pullback_shape

namespace wide_pushout_shape

instance fintype_obj [fintype J] : fintype (wide_pushout_shape J) :=
by { rw wide_pushout_shape, apply_instance }

instance fintype_hom [decidable_eq J] (j j' : wide_pushout_shape J) :
  fintype (j ⟶ j') :=
{ elems :=
  begin
    cases j,
    { cases j',
      { exact {hom.id none} },
      { exact {hom.init j'} } },
    { by_cases some j = j',
      { rw h,
        exact {hom.id j'} },
      { exact ∅ } }
  end,
  complete := by tidy }

end wide_pushout_shape

instance fin_category_wide_pullback [decidable_eq J] [fintype J] : fin_category (wide_pullback_shape J) :=
{ fintype_hom := wide_pullback_shape.fintype_hom }

instance fin_category_wide_pushout [decidable_eq J] [fintype J] : fin_category (wide_pushout_shape J) :=
{ fintype_hom := wide_pushout_shape.fintype_hom }

/--
`has_finite_wide_pullbacks` represents a choice of wide pullback
for every finite collection of morphisms
-/
-- We can't use the same design as for `has_wide_pullbacks`,
-- because of https://github.com/leanprover-community/lean/issues/429
def has_finite_wide_pullbacks : Prop :=
Π (J : Type v) [decidable_eq J] [fintype J], has_limits_of_shape (wide_pullback_shape J) C

attribute [class] has_finite_wide_pullbacks

instance has_limits_of_shape_wide_pullback_shape
  (J : Type v) [decidable_eq J] [fintype J] [has_finite_wide_pullbacks C] :
  has_limits_of_shape (wide_pullback_shape J) C :=
‹has_finite_wide_pullbacks C› J

/--
`has_finite_wide_pushouts` represents a choice of wide pushout
for every finite collection of morphisms
-/
def has_finite_wide_pushouts : Prop :=
Π (J : Type v) [decidable_eq J] [fintype J], has_colimits_of_shape (wide_pushout_shape J) C

attribute [class] has_finite_wide_pushouts

instance has_colimits_of_shape_wide_pushout_shape
  (J : Type v) [decidable_eq J] [fintype J] [has_finite_wide_pushouts C] :
  has_colimits_of_shape (wide_pushout_shape J) C :=
‹has_finite_wide_pushouts C› J

/--
Finite wide pullbacks are finite limits, so if `C` has all finite limits,
it also has finite wide pullbacks
-/
def has_finite_wide_pullbacks_of_has_finite_limits [has_finite_limits C] : has_finite_wide_pullbacks C :=
λ J _ _, by exactI limits.has_limits_of_shape_of_has_finite_limits _ _

/--
Finite wide pushouts are finite colimits, so if `C` has all finite colimits,
it also has finite wide pushouts
-/
def has_finite_wide_pushouts_of_has_finite_limits [has_finite_colimits C] : has_finite_wide_pushouts C :=
λ J _ _, by exactI limits.has_colimits_of_shape_of_has_finite_colimits _ _

instance fintype_walking_pair : fintype walking_pair :=
{ elems := {walking_pair.left, walking_pair.right},
  complete := λ x, by { cases x; simp } }

/-- Pullbacks are finite limits, so if `C` has all finite limits, it also has all pullbacks -/
example [has_finite_wide_pullbacks C] : has_pullbacks C := by apply_instance

/-- Pushouts are finite colimits, so if `C` has all finite colimits, it also has all pushouts -/
example [has_finite_wide_pushouts C] : has_pushouts C := by apply_instance

end category_theory.limits<|MERGE_RESOLUTION|>--- conflicted
+++ resolved
@@ -52,15 +52,7 @@
   has_limits_of_shape J C :=
 ‹has_finite_limits C› J
 
-<<<<<<< HEAD
 def has_finite_colimits : Prop :=
-=======
-/-- If `C` has all limits, it has finite limits. -/
-def has_finite_limits_of_has_limits [has_limits C] : has_finite_limits C :=
-λ J 𝒥₁ 𝒥₂, infer_instance
-
-def has_finite_colimits : Type (max (v+1) u) :=
->>>>>>> d4d33dea
 Π (J : Type v) [𝒥 : small_category J] [@fin_category J 𝒥], @has_colimits_of_shape J 𝒥 C _
 
 attribute [class] has_finite_colimits
