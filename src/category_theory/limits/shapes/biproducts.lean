--- conflicted
+++ resolved
@@ -144,13 +144,8 @@
 
 /-- `has_finite_biproducts C` represents a choice of biproduct for every family of objects in `C`
 indexed by a finite type with decidable equality. -/
-<<<<<<< HEAD
 class has_finite_biproducts : Prop :=
-(has_biproducts_of_shape : Π (J : Type v) [fintype J] [decidable_eq J],
-=======
-class has_finite_biproducts :=
 (has_biproducts_of_shape : Π (J : Type v) [decidable_eq J] [fintype J],
->>>>>>> 8579a5f7
   has_biproducts_of_shape J C)
 
 attribute [instance, priority 100] has_finite_biproducts.has_biproducts_of_shape
