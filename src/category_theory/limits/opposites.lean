/-
Copyright (c) 2019 Scott Morrison. All rights reserved.
Released under Apache 2.0 license as described in the file LICENSE.
Authors: Scott Morrison, Floris van Doorn
-/
import category_theory.limits.shapes.products
import category_theory.discrete_category

universes v u

noncomputable theory

open category_theory
open category_theory.functor
open opposite

namespace category_theory.limits

variables {C : Type u} [category.{v} C]
variables {J : Type v} [small_category J]
variable (F : J ⥤ Cᵒᵖ)

<<<<<<< HEAD
instance has_limit_of_has_colimit_left_op [has_colimit F.left_op] : has_limit F :=
has_limit.mk { cone := cone_of_cocone_left_op (colimit.cocone F.left_op),
=======
/--
If `F.left_op : Jᵒᵖ ⥤ C` has a chosen colimit, we can construct a chosen limit for `F : J ⥤ Cᵒᵖ`.
-/
def has_limit_of_has_colimit_left_op [has_colimit F.left_op] : has_limit F :=
{ cone := cone_of_cocone_left_op (colimit.cocone F.left_op),
>>>>>>> 43ceb3e0
  is_limit :=
  { lift := λ s, (colimit.desc F.left_op (cocone_left_op_of_cone s)).op,
    fac' := λ s j,
    begin
      rw [cone_of_cocone_left_op_π_app, colimit.cocone_ι, ←op_comp,
          colimit.ι_desc, cocone_left_op_of_cone_ι_app, has_hom.hom.op_unop],
      refl, end,
    uniq' := λ s m w,
    begin
      -- It's a pity we can't do this automatically.
      -- Usually something like this would work by limit.hom_ext,
      -- but the opposites get in the way of this firing.
      have u := (colimit.is_colimit F.left_op).uniq (cocone_left_op_of_cone s) (m.unop),
      convert congr_arg (λ f : _ ⟶ _, f.op) (u _), clear u,
      intro j,
      rw [cocone_left_op_of_cone_ι_app, colimit.cocone_ι],
      convert congr_arg (λ f : _ ⟶ _, f.unop) (w (unop j)), clear w,
      rw [cone_of_cocone_left_op_π_app, colimit.cocone_ι, has_hom.hom.unop_op],
      refl,
    end } }

/--
If `C` has chosen colimits of shape `Jᵒᵖ`, we can construct chosen limits in `Cᵒᵖ` of shape `J`.
-/
def has_limits_of_shape_op_of_has_colimits_of_shape [has_colimits_of_shape Jᵒᵖ C] :
  has_limits_of_shape J Cᵒᵖ :=
{ has_limit := λ F, has_limit_of_has_colimit_left_op F }

local attribute [instance] has_limits_of_shape_op_of_has_colimits_of_shape

/--
If `C` has chosen colimits, we can construct chosen limits for `Cᵒᵖ`.
-/
def has_limits_op_of_has_colimits [has_colimits C] : has_limits Cᵒᵖ :=
{ has_limits_of_shape := λ J 𝒥, by { resetI, apply_instance } }

<<<<<<< HEAD
instance has_colimit_of_has_limit_left_op [has_limit F.left_op] : has_colimit F :=
has_colimit.mk { cocone := cocone_of_cone_left_op (limit.cone F.left_op),
=======
/--
If `F.left_op : Jᵒᵖ ⥤ C` has a chosen limit, we can construct a chosen colimit for `F : J ⥤ Cᵒᵖ`.
-/
def has_colimit_of_has_limit_left_op [has_limit F.left_op] : has_colimit F :=
{ cocone := cocone_of_cone_left_op (limit.cone F.left_op),
>>>>>>> 43ceb3e0
  is_colimit :=
  { desc := λ s, (limit.lift F.left_op (cone_left_op_of_cocone s)).op,
    fac' := λ s j,
    begin
      rw [cocone_of_cone_left_op_ι_app, limit.cone_π, ←op_comp,
          limit.lift_π, cone_left_op_of_cocone_π_app, has_hom.hom.op_unop],
      refl, end,
    uniq' := λ s m w,
    begin
      have u := (limit.is_limit F.left_op).uniq (cone_left_op_of_cocone s) (m.unop),
      convert congr_arg (λ f : _ ⟶ _, f.op) (u _), clear u,
      intro j,
      rw [cone_left_op_of_cocone_π_app, limit.cone_π],
      convert congr_arg (λ f : _ ⟶ _, f.unop) (w (unop j)), clear w,
      rw [cocone_of_cone_left_op_ι_app, limit.cone_π, has_hom.hom.unop_op],
      refl,
    end } }

/--
If `C` has chosen colimits of shape `Jᵒᵖ`, we can construct chosen limits in `Cᵒᵖ` of shape `J`.
-/
def has_colimits_of_shape_op_of_has_limits_of_shape [has_limits_of_shape Jᵒᵖ C] :
  has_colimits_of_shape J Cᵒᵖ :=
{ has_colimit := λ F, has_colimit_of_has_limit_left_op F }

local attribute [instance] has_colimits_of_shape_op_of_has_limits_of_shape

/--
If `C` has chosen limits, we can construct chosen colimits for `Cᵒᵖ`.
-/
def has_colimits_op_of_has_limits [has_limits C] : has_colimits Cᵒᵖ :=
{ has_colimits_of_shape := λ J 𝒥, by { resetI, apply_instance } }

variables (X : Type v)
/--
If `C` has products indexed by `X`, then `Cᵒᵖ` has coproducts indexed by `X`.
-/
def has_coproducts_opposite [has_products_of_shape X C] :
  has_coproducts_of_shape X Cᵒᵖ :=
begin
  haveI : has_limits_of_shape (discrete X)ᵒᵖ C :=
    has_limits_of_shape_of_equivalence (discrete.opposite X).symm,
  apply_instance
end

/--
If `C` has coproducts indexed by `X`, then `Cᵒᵖ` has products indexed by `X`.
-/
def has_products_opposite [has_coproducts_of_shape X C] :
  has_products_of_shape X Cᵒᵖ :=
begin
  haveI : has_colimits_of_shape (discrete X)ᵒᵖ C :=
    has_colimits_of_shape_of_equivalence (discrete.opposite X).symm,
  apply_instance
end

end category_theory.limits<|MERGE_RESOLUTION|>--- conflicted
+++ resolved
@@ -20,16 +20,12 @@
 variables {J : Type v} [small_category J]
 variable (F : J ⥤ Cᵒᵖ)
 
-<<<<<<< HEAD
-instance has_limit_of_has_colimit_left_op [has_colimit F.left_op] : has_limit F :=
-has_limit.mk { cone := cone_of_cocone_left_op (colimit.cocone F.left_op),
-=======
 /--
 If `F.left_op : Jᵒᵖ ⥤ C` has a chosen colimit, we can construct a chosen limit for `F : J ⥤ Cᵒᵖ`.
 -/
 def has_limit_of_has_colimit_left_op [has_colimit F.left_op] : has_limit F :=
+has_limit.mk
 { cone := cone_of_cocone_left_op (colimit.cocone F.left_op),
->>>>>>> 43ceb3e0
   is_limit :=
   { lift := λ s, (colimit.desc F.left_op (cocone_left_op_of_cone s)).op,
     fac' := λ s j,
@@ -66,16 +62,12 @@
 def has_limits_op_of_has_colimits [has_colimits C] : has_limits Cᵒᵖ :=
 { has_limits_of_shape := λ J 𝒥, by { resetI, apply_instance } }
 
-<<<<<<< HEAD
-instance has_colimit_of_has_limit_left_op [has_limit F.left_op] : has_colimit F :=
-has_colimit.mk { cocone := cocone_of_cone_left_op (limit.cone F.left_op),
-=======
 /--
 If `F.left_op : Jᵒᵖ ⥤ C` has a chosen limit, we can construct a chosen colimit for `F : J ⥤ Cᵒᵖ`.
 -/
 def has_colimit_of_has_limit_left_op [has_limit F.left_op] : has_colimit F :=
+has_colimit.mk
 { cocone := cocone_of_cone_left_op (limit.cone F.left_op),
->>>>>>> 43ceb3e0
   is_colimit :=
   { desc := λ s, (limit.lift F.left_op (cone_left_op_of_cocone s)).op,
     fac' := λ s j,
